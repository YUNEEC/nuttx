/****************************************************************************
 * fs/smartfs/smartfs.h
 *
 *   Copyright (C) 2013-2014 Ken Pettit. All rights reserved.
 *   Author: Ken Pettit <pettitkd@gmail.com>
 *
 * Redistribution and use in source and binary forms, with or without
 * modification, are permitted provided that the following conditions
 * are met:
 *
 * 1. Redistributions of source code must retain the above copyright
 *    notice, this list of conditions and the following disclaimer.
 * 2. Redistributions in binary form must reproduce the above copyright
 *    notice, this list of conditions and the following disclaimer in
 *    the documentation and/or other materials provided with the
 *    distribution.
 * 3. Neither the name NuttX nor the names of its contributors may be
 *    used to endorse or promote products derived from this software
 *    without specific prior written permission.
 *
 * THIS SOFTWARE IS PROVIDED BY THE COPYRIGHT HOLDERS AND CONTRIBUTORS
 * "AS IS" AND ANY EXPRESS OR IMPLIED WARRANTIES, INCLUDING, BUT NOT
 * LIMITED TO, THE IMPLIED WARRANTIES OF MERCHANTABILITY AND FITNESS
 * FOR A PARTICULAR PURPOSE ARE DISCLAIMED. IN NO EVENT SHALL THE
 * COPYRIGHT OWNER OR CONTRIBUTORS BE LIABLE FOR ANY DIRECT, INDIRECT,
 * INCIDENTAL, SPECIAL, EXEMPLARY, OR CONSEQUENTIAL DAMAGES (INCLUDING,
 * BUT NOT LIMITED TO, PROCUREMENT OF SUBSTITUTE GOODS OR SERVICES; LOSS
 * OF USE, DATA, OR PROFITS; OR BUSINESS INTERRUPTION) HOWEVER CAUSED
 * AND ON ANY THEORY OF LIABILITY, WHETHER IN CONTRACT, STRICT
 * LIABILITY, OR TORT (INCLUDING NEGLIGENCE OR OTHERWISE) ARISING IN
 * ANY WAY OUT OF THE USE OF THIS SOFTWARE, EVEN IF ADVISED OF THE
 * POSSIBILITY OF SUCH DAMAGE.
 *
 ****************************************************************************/

#ifndef __FS_SMARTFS_SMARTFS_H
#define __FS_SMARTFS_SMARTFS_H

/****************************************************************************
 * Included Files
 ****************************************************************************/

#include <nuttx/config.h>

#include <sys/types.h>
#include <stdint.h>
#include <stdbool.h>
#include <semaphore.h>

#include <nuttx/mtd/mtd.h>
#include <nuttx/fs/smart.h>

/****************************************************************************
 * Pre-processor Definitions
 ****************************************************************************/
/* SMART Definitions ********************************************************/
/* General SMART organization.  The following example assumes 4 logical
 * sectors per FLASH erase block.  The actual relationship is determined by
 * the FLASH geometry reported by the MTD driver.
 *
 * ERASE LOGICAL                   Sectors begin with a sector header.  Sectors may
 * BLOCK SECTOR      CONTENTS      be marked as "released," pending garbage collection
 *   n   4*n     --+---------------+
 *             Hdr |LLLLLLLLLLLLLLL| Logical sector number (2 bytes)
 *                 |QQQQQQQQQQQQQQQ| Sequence number (2 bytes)
 *                 |SSSSSSSSSSSSSSS| Status bits (1 byte)
 *                 +---------------+
 *                 |TTTTTTTTTTTTTTT| Sector Type (dir or file) (1 byte)
 *                 |NNNNNNNNNNNNNNN| Number of next logical sector in chain
 *                 |UUUUUUUUUUUUUUU| Number of bytes used in this sector
 *                 |               |
 *                 | (Sector Data) |
 *                 |               |
 *       4*n+1   --+---------------+
 *      Sector Hdr |LLLLLLLLLLLLLLL| Logical sector number (2 bytes)
 *                 |QQQQQQQQQQQQQQQ| Sequence number (2 bytes)
 *                 |SSSSSSSSSSSSSSS| Status bits (1 byte)
 *                 +---------------+
 *          FS Hdr |TTTTTTTTTTTTTTT| Sector Type (dir or file) (1 byte)
 *                 |NNNNNNNNNNNNNNN| Number of next logical sector in chain
 *                 |UUUUUUUUUUUUUUU| Number of bytes used in this sector
 *                 |               |
 *                 | (Sector Data) |
 *                 |               |
 *       4*n+2   --+---------------+
 *      Sector Hdr |LLLLLLLLLLLLLLL| Logical sector number (2 bytes)
 *                 |QQQQQQQQQQQQQQQ| Sequence number (2 bytes)
 *                 |SSSSSSSSSSSSSSS| Status bits (1 byte)
 *                 +---------------+
 *          FS Hdr |TTTTTTTTTTTTTTT| Sector Type (dir or file) (1 byte)
 *                 |NNNNNNNNNNNNNNN| Number of next logical sector in chain
 *                 |UUUUUUUUUUUUUUU| Number of bytes used in this sector
 *                 |               |
 *                 | (Sector Data) |
 *                 |               |
 *       4*n+3   --+---------------+
 *      Sector Hdr |LLLLLLLLLLLLLLL| Logical sector number (2 bytes)
 *                 |QQQQQQQQQQQQQQQ| Sequence number (2 bytes)
 *                 |SSSSSSSSSSSSSSS| Status bits (1 byte)
 *                 +---------------+
 *          FS Hdr |TTTTTTTTTTTTTTT| Sector Type (dir or file) (1 byte)
 *                 |NNNNNNNNNNNNNNN| Number of next logical sector in chain
 *                 |UUUUUUUUUUUUUUU| Number of bytes used in this sector
 *                 |               |
 *                 | (Sector Data) |
 *                 |               |
 *  n+1  4*(n+1) --+---------------+
 *      Sector Hdr |LLLLLLLLLLLLLLL| Logical sector number (2 bytes)
 *                 |QQQQQQQQQQQQQQQ| Sequence number (2 bytes)
 *                 |SSSSSSSSSSSSSSS| Status bits (1 byte)
 *                 +---------------+
 *          FS Hdr |TTTTTTTTTTTTTTT| Sector Type (dir or file) (1 byte)
 *                 |NNNNNNNNNNNNNNN| Number of next logical sector in chain
 *                 |UUUUUUUUUUUUUUU| Number of bytes used in this sector
 *                 |               |
 *                 |               |
 *                 |               |
 *               --+---------------+
 *
 * General operation:
 *   Physical sectors are allocated and assigned a logical sector number
 *   and a starting sequence number of zero.
 *
 * SECTOR HEADER:
 *   The sector header (first 5 bytes) tracks the state of each sector and
 *   is used by the SMART MTD block driver.  At the block level, there is
 *   no notion of sector chaining, only allocated sectors within erase
 *   blocks.
 *
 * FILE SYSTEM (FS) HEADER:
 *   The file system header (next 5 bytes) tracks file and directory entries
 *   and chains.
 *
 * SMART Limitations:
 * 1. SMART currently depends on the underlying MTD block driver supporting
 *    single-byte programming operation.  This is due to the method it
 *    uses for marking a sector as "released", committed, etc.
 * 2. Garbage collection can occur when a new sector is allocated or when
 *    existing sector data is overwritten with new data. Thus, occasionally,
 *    file writing may take longer than other times.
 * 3. The implementation curently does not track bad blocks on the device.
 * 4. There is no true wear-leveling implemented yet, though provesion have
 *    been made to reserve logical sectors to allow it to be added using
 *    a "sector aging" tracking mechanism.
 */

/* Values for SMART inode state.
 *
 * SMART_STATE_FILE    - The inode is a valid usuable, file
 * INODE_STATE_DELETED - The inode has been deleted.
 * Other values        - The inode is bad and has an invalid state.
 *
 * Care is taken so that the VALID to DELETED transition only involves burning
 * bits from the erased to non-erased state.
 */

#define INODE_STATE_FILE          (CONFIG_NXFFS_ERASEDSTATE ^ 0x22)
#define INODE_STATE_DELETED       (CONFIG_NXFFS_ERASEDSTATE ^ 0xaa)

/* Directory entry flag definitions */

#define SMARTFS_DIRENT_EMPTY      0x8000  /* Set to non-erase state when entry used */
#define SMARTFS_DIRENT_ACTIVE     0x4000  /* Set to erase state when entry is active */
#define SMARTFS_DIRENT_TYPE       0x2000  /* Indicates the type of entry (file/dir) */
#define SMARTFS_DIRENT_DELETING   0x1000  /* Directory entry is being deleted */
#define SMARTFS_DIRENT_RESERVED   0x0E00  /* Reserved bits */
#define SMARTFS_DIRENT_MODE       0x01FF  /* Mode the file was created with */

#define SMARTFS_DIRENT_TYPE_DIR   0x2000
#define SMARTFS_DIRENT_TYPE_FILE  0x0000

/* Number of bytes in the SMART magic sequences */

#define SMART_MAGICSIZE           4

/* Quasi-standard definitions */

#ifndef MIN
#  define MIN(a,b)                (a < b ? a : b)
#endif

#ifndef MAX
#  define MAX(a,b)                (a > b ? a : b)
#endif

/* Underlying MTD Block driver access functions */

#define FS_BOPS(f)        (f)->fs_blkdriver->u.i_bops
#define FS_IOCTL(f,c,a)   (FS_BOPS(f)->ioctl ? FS_BOPS(f)->ioctl((f)->fs_blkdriver,c,a) : (-ENOSYS))

#ifndef CONFIG_SMARTFS_DIRDEPTH
#  define CONFIG_SMARTFS_DIRDEPTH 8
#endif

/* Buffer flags (when CRC enabled) */

#define SMARTFS_BFLAG_DIRTY       0x01    /* Set if data changed in the sector */
#define SMARTFS_BFLAG_NEWALLOC    0x02    /* Set if sector not written since alloc */

#define SMARTFS_ERASEDSTATE_16BIT (uint16_t) ((CONFIG_SMARTFS_ERASEDSTATE << 8) | \
                                    CONFIG_SMARTFS_ERASEDSTATE)

/* Size of temporary buffer used when a file is zero extended by ftruncate()
 * logic.
 */

#define SMARTFS_TRUNCBUFFER_SIZE 512

#ifndef offsetof
#  define offsetof(type, member) ((size_t) & (((type *)0)->member))
#endif

<<<<<<< HEAD
#define SMARTFS_NEXTSECTOR(h)    ( h->nextsector )
#define SMARTFS_USED(h)          ( h->used )
=======
#define SMARTFS_NEXTSECTOR(h)    (*((uint16_t *)h->nextsector))
#define SMARTFS_USED(h)          (*((uint16_t *)h->used))
>>>>>>> b35a1406

#define CONFIG_SMARTFS_ENTRY_DATLEN
#define CONFIG_SMARTFS_SECTOR_TABLE
//#define CONFIG_SMARTFS_DUMP

/* entry offset */
#define SMARTFS_INVALID_OFFSET  0xffff

/****************************************************************************
 * Public Types
 ****************************************************************************/

/* This structure defines each packed block on the FLASH media */

/* This is an in-memory representation of the SMART inode as extracted from
 * FLASH and with additional state information.
 */

struct smartfs_entry_s
{
  uint16_t          firstsector;  /* Sector number of the name. 0xffff for directory. */
  uint16_t          poffset;      /* parent offset of the directory sector */
  uint16_t          doffset;      /* Offset of the directory entry */
  uint16_t          flags;        /* Flags, including mode */
  FAR char          *name;        /* inode name */
  uint32_t          utc;          /* Time stamp */
  uint32_t          datlen;       /* Length of inode data */
};

/* This is an on-device representation of the SMART inode it esists on
 * the FLASH.
 */

struct smartfs_entry_header_s
{
  uint16_t          flags;        /* Flags, including permissions:
                                      15:   Empty entry
                                      14:   Active entry
                                      12-0: Permissions bits */
  uint16_t          firstsector;  /* Sector number of the name. 0xffff for directory */
  uint16_t          poffset;      /* parent offset of the directory sector */
#ifdef CONFIG_SMARTFS_ENTRY_DATLEN
  uint32_t          datlen;       /* file size in byte, 0 for directory */
#endif
  uint32_t          utc;          /* Time stamp */
  char              name[0];      /* inode name */
};

/* This structure describes the smartfs header at the start of each
 * sector.  It manages the sector chain and used bytes in the sector.
 */

struct smartfs_chain_header_s
{
  uint8_t           type;         /* Type of sector entry (file or dir) */
  uint16_t          nextsector;   /* Next logical sector in the chain */
  uint16_t          doffset;      /* Offset of the file in the directory entry */
  uint16_t          used;         /* Number of bytes used in this sector */
};

/* This structure describes the state of one open file.  This structure
 * is protected by the volume semaphore.
 */

struct smartfs_ofile_s
{
  struct smartfs_ofile_s   *fnext;      /* Supports a singly linked list */
  int16_t                   crefs;      /* Reference count */
  mode_t                    oflags;     /* Open mode */
  struct smartfs_entry_s    entry;      /* Describes the SMARTFS inode entry */
  size_t                    filepos;    /* Current file position */
  uint16_t                  currsector; /* Current sector of filepos */
  uint16_t                  curroffset; /* Current offset in sector */
  uint16_t                  byteswritten;/* Count of bytes written to currsector
                                          * that have not been recorded in the
                                          * sector yet.  We delay updating the
                                          * used field until the file is closed,
                                          * a seek, or more data is written that
                                          * causes the sector to change. */
#ifdef CONFIG_SMARTFS_SECTOR_TABLE
  uint16_t                 *sectortable; /* sector table cache */
#endif
};

/* This structure represents the overall mountpoint state.  An instance of this
 * structure is retained as inode private data on each mountpoint that is
 * mounted with a smartfs filesystem.
 */

struct smartfs_mountpt_s
{
#if defined(CONFIG_SMARTFS_MULTI_ROOT_DIRS) || defined(CONFIG_FS_PROCFS)
  struct smartfs_mountpt_s   *fs_next;      /* Pointer to next SMART filesystem */
#endif
  FAR struct inode           *fs_blkdriver; /* Our underlying block device */
  sem_t                      *fs_sem;       /* Used to assure thread-safe access */
  FAR struct smartfs_ofile_s *fs_head;      /* A singly-linked list of open files */
  bool                        fs_mounted;   /* true: The file system is ready */
  struct smart_format_s       fs_llformat;  /* Low level device format info */
  char                       *fs_rwbuffer;  /* Read/Write working buffer */
  char                       *fs_chainbuffer; /* Chain header buffer */
  char                       *fs_workbuffer;/* Working buffer */
  uint8_t                     fs_entrysector;/* Directory entry sector num */
  uint16_t                    fs_currsector; /* Current sector read for fs_rwbuffer */
  int                         fs_currsize;   /* Current data size of fs_rwbuffer */
};

/****************************************************************************
 * Public Data
 ****************************************************************************/

/****************************************************************************
 * Public Functions
 ****************************************************************************/

int smartfs_readsector(struct smartfs_mountpt_s *fs, uint16_t sector);
int smartfs_writesector(struct smartfs_mountpt_s *fs, uint16_t sector, uint8_t *buffer, uint16_t offset, uint16_t count);
int smartfs_readchain(struct smartfs_mountpt_s *fs, uint16_t sector);

/* Semaphore access for internal use */

void smartfs_semtake(struct smartfs_mountpt_s *fs);
void smartfs_semgive(struct smartfs_mountpt_s *fs);

/* Forward references for utility functions */

struct smartfs_mountpt_s;

/* Utility functions */

int smartfs_mount(FAR struct smartfs_mountpt_s *fs, bool writeable);

int smartfs_unmount(FAR struct smartfs_mountpt_s *fs);

<<<<<<< HEAD
int smartfs_finddirentry(struct smartfs_mountpt_s *fs,
        struct smartfs_entry_s *direntry, const char *relpath,
        uint16_t *poffset, const char **filename);

int smartfs_createentry(struct smartfs_mountpt_s *fs,
        uint16_t poffset, uint16_t doffset, const char* filename,
=======
int smartfs_finddirentry(FAR struct smartfs_mountpt_s *fs,
        FAR struct smartfs_entry_s *direntry, FAR const char *relpath,
        FAR uint16_t *parentdirsector, FAR const char **filename);

int smartfs_createentry(FAR struct smartfs_mountpt_s *fs,
        uint16_t parentdirsector, FAR const char* filename,
>>>>>>> b35a1406
        uint16_t type,
        mode_t mode, FAR struct smartfs_entry_s *direntry,
        uint16_t sectorno, FAR struct smartfs_ofile_s *sf);

int smartfs_deleteentry(FAR struct smartfs_mountpt_s *fs,
        FAR struct smartfs_entry_s *entry);

int smartfs_countdirentries(FAR struct smartfs_mountpt_s *fs,
        FAR struct smartfs_entry_s *entry);

int smartfs_sync_internal(FAR struct smartfs_mountpt_s *fs,
        FAR struct smartfs_ofile_s *sf);

off_t smartfs_seek_internal(FAR struct smartfs_mountpt_s *fs,
        FAR struct smartfs_ofile_s *sf, off_t offset, int whence);

int smartfs_shrinkfile(FAR struct smartfs_mountpt_s *fs,
        FAR struct smartfs_ofile_s *sf, off_t length);

int smartfs_extendfile(FAR struct smartfs_mountpt_s *fs,
        FAR struct smartfs_ofile_s *sf, off_t length);

uint16_t smartfs_rdle16(FAR const void *val);

void smartfs_wrle16(void *dest, uint16_t val);

uint32_t smartfs_rdle32(FAR const void *val);

void smartfs_wrle32(uint8_t *dest, uint32_t val);

#if defined(CONFIG_FS_PROCFS) && !defined(CONFIG_FS_PROCFS_EXCLUDE_SMARTFS)
struct smartfs_mountpt_s* smartfs_get_first_mount(void);
#endif

#if defined(CONFIG_FS_PROCFS) && !defined(CONFIG_FS_PROCFS_EXCLUDE_SMARTFS)
struct smartfs_mountpt_s* smartfs_get_first_mount(void);
#endif

struct file;        /* Forward references */
struct inode;
struct fs_dirent_s;
struct statfs;
struct stat;

#endif /* __FS_SMARTFS_SMARTFS_H */<|MERGE_RESOLUTION|>--- conflicted
+++ resolved
@@ -210,13 +210,8 @@
 #  define offsetof(type, member) ((size_t) & (((type *)0)->member))
 #endif
 
-<<<<<<< HEAD
 #define SMARTFS_NEXTSECTOR(h)    ( h->nextsector )
 #define SMARTFS_USED(h)          ( h->used )
-=======
-#define SMARTFS_NEXTSECTOR(h)    (*((uint16_t *)h->nextsector))
-#define SMARTFS_USED(h)          (*((uint16_t *)h->used))
->>>>>>> b35a1406
 
 #define CONFIG_SMARTFS_ENTRY_DATLEN
 #define CONFIG_SMARTFS_SECTOR_TABLE
@@ -351,21 +346,12 @@
 
 int smartfs_unmount(FAR struct smartfs_mountpt_s *fs);
 
-<<<<<<< HEAD
 int smartfs_finddirentry(struct smartfs_mountpt_s *fs,
         struct smartfs_entry_s *direntry, const char *relpath,
         uint16_t *poffset, const char **filename);
 
 int smartfs_createentry(struct smartfs_mountpt_s *fs,
         uint16_t poffset, uint16_t doffset, const char* filename,
-=======
-int smartfs_finddirentry(FAR struct smartfs_mountpt_s *fs,
-        FAR struct smartfs_entry_s *direntry, FAR const char *relpath,
-        FAR uint16_t *parentdirsector, FAR const char **filename);
-
-int smartfs_createentry(FAR struct smartfs_mountpt_s *fs,
-        uint16_t parentdirsector, FAR const char* filename,
->>>>>>> b35a1406
         uint16_t type,
         mode_t mode, FAR struct smartfs_entry_s *direntry,
         uint16_t sectorno, FAR struct smartfs_ofile_s *sf);
@@ -376,17 +362,9 @@
 int smartfs_countdirentries(FAR struct smartfs_mountpt_s *fs,
         FAR struct smartfs_entry_s *entry);
 
-int smartfs_sync_internal(FAR struct smartfs_mountpt_s *fs,
-        FAR struct smartfs_ofile_s *sf);
-
-off_t smartfs_seek_internal(FAR struct smartfs_mountpt_s *fs,
-        FAR struct smartfs_ofile_s *sf, off_t offset, int whence);
-
-int smartfs_shrinkfile(FAR struct smartfs_mountpt_s *fs,
-        FAR struct smartfs_ofile_s *sf, off_t length);
-
-int smartfs_extendfile(FAR struct smartfs_mountpt_s *fs,
-        FAR struct smartfs_ofile_s *sf, off_t length);
+int smartfs_truncatefile(struct smartfs_mountpt_s *fs,
+        FAR struct smartfs_entry_s *entry, FAR struct smartfs_ofile_s *sf);
+
 
 uint16_t smartfs_rdle16(FAR const void *val);
 
