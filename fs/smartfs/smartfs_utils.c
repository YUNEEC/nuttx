/****************************************************************************
 * fs/smartfs/smartfs_utils.c
 *
 *   Copyright (C) 2013-2014 Ken Pettit. All rights reserved.
 *   Author: Ken Pettit <pettitkd@gmail.com>
 *
 * Redistribution and use in source and binary forms, with or without
 * modification, are permitted provided that the following conditions
 * are met:
 *
 * 1. Redistributions of source code must retain the above copyright
 *    notice, this list of conditions and the following disclaimer.
 * 2. Redistributions in binary form must reproduce the above copyright
 *    notice, this list of conditions and the following disclaimer in
 *    the documentation and/or other materials provided with the
 *    distribution.
 * 3. Neither the name NuttX nor the names of its contributors may be
 *    used to endorse or promote products derived from this software
 *    without specific prior written permission.
 *
 * THIS SOFTWARE IS PROVIDED BY THE COPYRIGHT HOLDERS AND CONTRIBUTORS
 * "AS IS" AND ANY EXPRESS OR IMPLIED WARRANTIES, INCLUDING, BUT NOT
 * LIMITED TO, THE IMPLIED WARRANTIES OF MERCHANTABILITY AND FITNESS
 * FOR A PARTICULAR PURPOSE ARE DISCLAIMED. IN NO EVENT SHALL THE
 * COPYRIGHT OWNER OR CONTRIBUTORS BE LIABLE FOR ANY DIRECT, INDIRECT,
 * INCIDENTAL, SPECIAL, EXEMPLARY, OR CONSEQUENTIAL DAMAGES (INCLUDING,
 * BUT NOT LIMITED TO, PROCUREMENT OF SUBSTITUTE GOODS OR SERVICES; LOSS
 * OF USE, DATA, OR PROFITS; OR BUSINESS INTERRUPTION) HOWEVER CAUSED
 * AND ON ANY THEORY OF LIABILITY, WHETHER IN CONTRACT, STRICT
 * LIABILITY, OR TORT (INCLUDING NEGLIGENCE OR OTHERWISE) ARISING IN
 * ANY WAY OUT OF THE USE OF THIS SOFTWARE, EVEN IF ADVISED OF THE
 * POSSIBILITY OF SUCH DAMAGE.
 *
 ****************************************************************************/

/****************************************************************************
 * Included Files
 ****************************************************************************/

#include <nuttx/config.h>

#include <sys/types.h>
#include <stdint.h>
#include <stdbool.h>
#include <stdlib.h>
#include <string.h>
#include <time.h>
#include <semaphore.h>
#include <assert.h>
#include <errno.h>
#include <debug.h>

#include <nuttx/kmalloc.h>
#include <nuttx/fs/fs.h>
#include <nuttx/fs/ioctl.h>
#include <nuttx/mtd/smart.h>

#include "smartfs.h"

/****************************************************************************
 * Private Data
 ****************************************************************************/

#if defined(CONFIG_SMARTFS_MULTI_ROOT_DIRS) || \
  (defined(CONFIG_FS_PROCFS) && !defined(CONFIG_FS_PROCFS_EXCLUDE_SMARTFS))
static struct smartfs_mountpt_s *g_mounthead = NULL;
#endif

/****************************************************************************
 * Public Functions
 ****************************************************************************/

int smartfs_readsector(struct smartfs_mountpt_s *fs, uint16_t sector)
{
  struct smart_read_write_s readwrite;
  int ret;

  if (sector != fs->fs_currsector) {
     readwrite.logsector = sector;
     readwrite.count = fs->fs_llformat.availbytes;
     readwrite.buffer = (uint8_t *)fs->fs_rwbuffer;
     readwrite.offset = 0;
     ret = FS_IOCTL(fs, BIOC_READSECT, (unsigned long) &readwrite);

     fs->fs_currsector = sector;
     fs->fs_currsize = ret;
  } else {
     ret = fs->fs_currsize;
  }

  return ret;
}

int smartfs_writesector(struct smartfs_mountpt_s *fs, uint16_t sector, uint8_t *buffer, uint16_t offset, uint16_t count)
{
  struct smart_read_write_s readwrite;

  readwrite.logsector = sector;
  readwrite.count = count;
  readwrite.buffer = buffer;
  readwrite.offset = offset;

  int ret = FS_IOCTL(fs, BIOC_WRITESECT, (unsigned long) &readwrite);

  /* update cache */
  if ( (sector == fs->fs_currsector) &&
       ((uint8_t *)fs->fs_rwbuffer + offset) != buffer ) {
    memcpy((uint8_t *)fs->fs_rwbuffer + offset, buffer, count);
  }

  return ret;
}

int smartfs_readchain(struct smartfs_mountpt_s *fs, uint16_t sector)
{
  struct smart_read_write_s readwrite;

  readwrite.logsector = sector;
  readwrite.count = sizeof(struct smartfs_chain_header_s);
  readwrite.buffer = (uint8_t *)fs->fs_chainbuffer;
  readwrite.offset = 0;
  return FS_IOCTL(fs, BIOC_READSECT, (unsigned long) &readwrite);
}

/****************************************************************************
 * Name: smartfs_semtake
 ****************************************************************************/

void smartfs_semtake(struct smartfs_mountpt_s *fs)
{
  int ret;

  do
    {
      /* Take the semaphore (perhaps waiting) */

      ret = nxsem_wait(fs->fs_sem);

      /* The only case that an error should occur here is if the wait was
       * awakened by a signal.
       */

      DEBUGASSERT(ret == OK || ret == -EINTR);
    }
  while (ret == -EINTR);
}

/****************************************************************************
 * Name: smartfs_semgive
 ****************************************************************************/

void smartfs_semgive(struct smartfs_mountpt_s *fs)
{
   nxsem_post(fs->fs_sem);
}

/****************************************************************************
 * Name: smartfs_rdle16
 *
 * Description:
 *   Get a (possibly unaligned) 16-bit little endian value.
 *
 * Input Parameters:
 *   val - A pointer to the first byte of the little endian value.
 *
 * Returned Value:
 *   A uint16_t representing the whole 16-bit integer value
 *
 ****************************************************************************/

uint16_t smartfs_rdle16(FAR const void *val)
{
  return (uint16_t)((FAR const uint8_t *)val)[1] << 8 |
    (uint16_t)((FAR const uint8_t *)val)[0];
}

/****************************************************************************
 * Name: smartfs_wrle16
 *
 * Description:
 *   Put a (possibly unaligned) 16-bit little endian value.
 *
 * Input Parameters:
 *   dest - A pointer to the first byte to save the little endian value.
 *   val - The 16-bit value to be saved.
 *
 * Returned Value:
 *   None
 *
 ****************************************************************************/

void smartfs_wrle16(FAR void *dest, uint16_t val)
{
  ((FAR uint8_t *) dest)[0] = val & 0xff; /* Little endian means LS byte first in byte stream */
  ((FAR uint8_t *) dest)[1] = val >> 8;
}

/****************************************************************************
 * Name: smartfs_rdle32
 *
 * Description:
 *   Get a (possibly unaligned) 32-bit little endian value.
 *
 * Input Parameters:
 *   val - A pointer to the first byte of the little endian value.
 *
 * Returned Value:
 *   A uint32_t representing the whole 32-bit integer value
 *
 ****************************************************************************/

uint32_t smartfs_rdle32(FAR const void *val)
{
  /* Little endian means LS halfword first in byte stream */

  return (uint32_t)smartfs_rdle16(&((FAR const uint8_t *)val)[2]) << 16 |
    (uint32_t)smartfs_rdle16(val);
}

/****************************************************************************
 * Name: smartfs_wrle32
 *
 * Description:
 *   Put a (possibly unaligned) 32-bit little endian value.
 *
 * Input Parameters:
 *   dest - A pointer to the first byte to save the little endian value.
 *   val - The 32-bit value to be saved.
 *
 * Returned Value:
 *   None
 *
 ****************************************************************************/

void smartfs_wrle32(uint8_t *dest, uint32_t val)
{
  /* Little endian means LS halfword first in byte stream */

  smartfs_wrle16(dest, (uint16_t)(val & 0xffff));
  smartfs_wrle16(dest+2, (uint16_t)(val >> 16));
}

/****************************************************************************
 * Name: smartfs_mount
 *
 * Description: This function is called only when the mountpoint is first
 *   established.  It initializes the mountpoint structure and verifies
 *   that a valid SMART filesystem is provided by the block driver.
 *
 *   The caller should hold the mountpoint semaphore
 *
 ****************************************************************************/

int smartfs_mount(struct smartfs_mountpt_s *fs, bool writeable)
{
  FAR struct inode *inode;
  struct geometry geo;
  int ret = OK;
#if defined(CONFIG_SMARTFS_MULTI_ROOT_DIRS)
  struct smartfs_mountpt_s *nextfs;
#endif

  /* Assume that the mount is not successful */

  fs->fs_mounted = false;

  /* Check if there is media available */

  inode = fs->fs_blkdriver;
  if (!inode || !inode->u.i_bops || !inode->u.i_bops->geometry ||
      inode->u.i_bops->geometry(inode, &geo) != OK || !geo.geo_available)
    {
      ret = -ENODEV;
      goto errout;
    }

  /* Make sure that that the media is write-able (if write access is needed) */

  if (writeable && !geo.geo_writeenabled)
    {
      ret = -EACCES;
      goto errout;
    }

  /* Get the SMART low-level format information to validate the device has been
   * formatted and scan properly for logical to physical sector mapping.
   */

  ret = FS_IOCTL(fs, BIOC_GETFORMAT, (unsigned long) &fs->fs_llformat);
  if (ret != OK)
    {
      ferr("ERROR: Error getting device low level format: %d\n", ret);
      goto errout;
    }

  /* Validate the low-level format is valid */

  if (!(fs->fs_llformat.flags & SMART_FMT_ISFORMATTED))
    {
      ferr("ERROR: No low-level format found\n");
      ret = -ENODEV;
      goto errout;
    }

  /* Allocate a read/write buffer */

#ifdef CONFIG_SMARTFS_MULTI_ROOT_DIRS
  /* Scan linked list of mounted file systems to find another FS with
   * the same blockdriver.  We will reuse the buffers.
   */

  nextfs = g_mounthead;
  while (nextfs != NULL)
    {
      /* Test if this FS uses the same block driver */

      if (nextfs->fs_blkdriver == fs->fs_blkdriver)
        {
          /* Yep, it's the same block driver.  Reuse the buffers.
           * we can do this because we are protected by the same
           * semaphore.
           */

          fs->fs_rwbuffer = nextfs->fs_rwbuffer;
          fs->fs_workbuffer = nextfs->fs_workbuffer;
          break;
        }

      /* Advance to next FS */

      nextfs = nextfs->fs_next;
    }

  /* If we didn't find a FS above, then allocate some buffers */

  if (nextfs == NULL)
    {
      fs->fs_rwbuffer = (char *) kmm_malloc(fs->fs_llformat.availbytes);
      fs->fs_workbuffer = (char *) kmm_malloc(256);
    }

  /* Now add ourselves to the linked list of SMART mounts */

  fs->fs_next = g_mounthead;
  g_mounthead = fs;

  /* Set our root directory sector based on the directory entry
   * reported by the block driver (based on which device is
   * associated with this mount.
   */

  fs->fs_entrysector = SMARTFS_ROOT_DIR_SECTOR + fs->fs_llformat.rootdirnum;

#else  /* CONFIG_SMARTFS_MULTI_ROOT_DIRS */
#if defined(CONFIG_FS_PROCFS) && !defined(CONFIG_FS_PROCFS_EXCLUDE_SMARTFS)
  /* Now add ourselves to the linked list of SMART mounts */

  fs->fs_next = g_mounthead;
  g_mounthead = fs;
#endif

  fs->fs_entrysector = fs->fs_llformat.entrysector;

#endif /* CONFIG_SMARTFS_MULTI_ROOT_DIRS */

  fs->fs_rwbuffer = (char *) kmm_malloc(fs->fs_llformat.availbytes);
  fs->fs_currsector = 0xffff;
  fs->fs_currsize = 0;
  fs->fs_chainbuffer = (char *)kmm_malloc(sizeof(struct smartfs_chain_header_s));
  fs->fs_workbuffer = (char *) kmm_malloc(256);

  /* We did it! */

  fs->fs_mounted = TRUE;

  finfo("SMARTFS:\n");
  finfo("\t    Sector size:     %d\n", fs->fs_llformat.sectorsize);
  finfo("\t    Bytes/sector     %d\n", fs->fs_llformat.availbytes);
  finfo("\t    Num sectors:     %d\n", fs->fs_llformat.nsectors);
  finfo("\t    Free sectors:    %d\n", fs->fs_llformat.nfreesectors);
  finfo("\t    Max filename:    %d\n", CONFIG_SMARTFS_MAXNAMLEN);
#ifdef CONFIG_SMARTFS_MULTI_ROOT_DIRS
  finfo("\t    RootDirEntries:  %d\n", fs->fs_llformat.nrootdirentries);
#endif
  finfo("\t    EntrySector:   %d\n", fs->fs_entrysector);

errout:
  return ret;
}

/****************************************************************************
 * Name: smartfs_unmount
 *
 * Description: This function is called only when the mountpoint is being
 *   unbound.  If we are serving multiple directories, then we have to
 *   remove ourselves from the mount linked list, and potentially free
 *   the shared buffers.
 *
 *   The caller should hold the mountpoint semaphore
 *
 ****************************************************************************/

int smartfs_unmount(struct smartfs_mountpt_s *fs)
{
  int           ret = OK;
  struct inode *inode;
#if defined(CONFIG_SMARTFS_MULTI_ROOT_DIRS) || \
  (defined(CONFIG_FS_PROCFS) && !defined(CONFIG_FS_PROCFS_EXCLUDE_SMARTFS))
  struct smartfs_mountpt_s *nextfs;
  struct smartfs_mountpt_s *prevfs;
  int           count = 0;
  int           found = FALSE;
#endif

#if defined(CONFIG_SMARTFS_MULTI_ROOT_DIRS) || \
  (defined(CONFIG_FS_PROCFS) && !defined(CONFIG_FS_PROCFS_EXCLUDE_SMARTFS))
  /* Start at the head of the mounts and search for our entry.  Also
   * count the number of entries that match our blkdriver.
   */

  nextfs = g_mounthead;
  prevfs = NULL;
  while (nextfs != NULL)
    {
      /* Test if this FS's blkdriver matches ours (it could be us) */

      if (nextfs->fs_blkdriver == fs->fs_blkdriver)
        count++;

      /* Test if this entry is our's */

      if (nextfs == fs)
        {
          found = TRUE;
        }

      /* Keep track of the previous entry until our's is found */

      if (!found)
        {
          /* Save this entry as the previous entry */

          prevfs = nextfs;
        }

      /* Advance to the next entry */

      nextfs = nextfs->fs_next;
    }

  /* Ensure we found our FS */

  if (!found)
    {
      /* Our entry not found!  Invalid unmount or bug somewhere */

      return -EINVAL;
    }

  /* If the count is only one, then we need to delete the shared
   * buffers because we are the last ones.
   */

  if (count == 1)
    {
      /* Close the block driver */

      if (fs->fs_blkdriver)
        {
          inode = fs->fs_blkdriver;
          if (inode)
            {
              if (inode->u.i_bops && inode->u.i_bops->close)
                {
                  (void)inode->u.i_bops->close(inode);
                }
            }
        }

      /* Free the buffers */

      kmm_free(fs->fs_rwbuffer);
      kmm_free(fs->fs_chainbuffer);
      kmm_free(fs->fs_workbuffer);

      /* Set the buffer's to invalid value to catch program bugs */

      fs->fs_rwbuffer = (char *) 0xDEADBEEF;
      fs->fs_workbuffer = (char *) 0xDEADBEEF;
    }

  /* Now removed ourselves from the linked list */

  if (fs == g_mounthead)
    {
      /* We were the first ones.  Set a new head */

      g_mounthead = fs->fs_next;
    }
  else
    {
      /* Remove from the middle of the list somewhere */

      prevfs->fs_next = fs->fs_next;
    }
#else
  if (fs->fs_blkdriver)
    {
     inode = fs->fs_blkdriver;
      if (inode)
        {
          if (inode->u.i_bops && inode->u.i_bops->close)
            {
              (void)inode->u.i_bops->close(inode);
            }
        }
    }

  /* Release the mountpoint private data */

  kmm_free(fs->fs_rwbuffer);
  kmm_free(fs->fs_workbuffer);
#endif

  return ret;
}

/****************************************************************************
 * Name: smartfs_finddirentry
 *
 * Description: Finds an entry in the filesystem as specified by relpath.
 *              If found, the direntry will be populated with information
 *              for accessing the entry.
 *
 *              If the final directory segment of relpath just before the
 *              last segment (the target file/dir) is valid, then the
 *              parentdirsector will indicate the logical sector number of
 *              the parent directory where a new entry should be created,
 *              and the filename pointer will point to the final segment
 *              (i.e. the "filename").
 *
 ****************************************************************************/

int smartfs_finddirentry(struct smartfs_mountpt_s *fs,
        struct smartfs_entry_s *direntry, const char *relpath,
        uint16_t *poffset, const char **filename)
{
  int ret = -ENOENT;
  const char *segment;
  const char *ptr;
  uint16_t    seglen;
  uint16_t    depth = 0;
  uint16_t    curr_poffset;
  uint16_t    entrysize;
  uint16_t    headersize;
  uint16_t    offset;
  struct      smartfs_entry_header_s *entry;

  /* If entry is not found, but parent is found:
       poffset = parent entry offset
       direntry->doffset = SMARTFS_INVALID_OFFSET
       ret < 0
     If entry is not found, and parent is invalid
       poffset = SMARTFS_INVALID_OFFSET
       direntry->doffset = SMARTFS_INVALID_OFFSET
       ret < 0
     If entry is found
       poffset = parent entry offset
       direntry->doffset = current entry offset
       ret = OK
   */

  entrysize = sizeof(struct smartfs_entry_header_s) + fs->fs_llformat.namesize;
  headersize = sizeof(struct smartfs_chain_header_s);

  /* Initial parent offset as root directory entry offset */

  *poffset = headersize;

  /* Test if this is a request for the root directory */

  if (*relpath == '\0')
    {
      direntry->firstsector = fs->fs_entrysector;
      direntry->flags = SMARTFS_DIRENT_TYPE_DIR | 0777;
      direntry->doffset = headersize;
      direntry->utc = 0;
      direntry->name = NULL;
      direntry->datlen = 0;

      ret = OK;
      goto errout;
    }
  else
    {
      /* Initial entry offset as invalid */

      direntry->doffset = SMARTFS_INVALID_OFFSET;
    }

  /* search from root entry at end of chain header */

  curr_poffset = headersize;

  /* Read the directory sector */

  ret = smartfs_readsector(fs, fs->fs_entrysector);
  if (ret < 0)
    {
       goto errout;
    }

  /* Parse through each segment of relpath */

  segment = relpath;
  while (segment != NULL && *segment != '\0')
    {
      /* Find the end of this segment.  It will be '/' or NULL. */

      ptr = segment;
      seglen = 0;
      while (*ptr != '/' && *ptr != '\0')
        {
          seglen++;
          ptr++;
        }

      strncpy(fs->fs_workbuffer, segment, seglen);
      fs->fs_workbuffer[seglen] = '\0';

      /* Search for "." and ".." as segment names */

      if (strcmp(fs->fs_workbuffer, ".") == 0)
        {
          /* Just ignore this segment.  Advance ptr if not on NULL */

          if (*ptr == '/')
            {
              ptr++;
            }

          segment = ptr;
          continue;
        }
      else if (strcmp(fs->fs_workbuffer, "..") == 0)
        {
          /* Up one level */

          if (depth == 0)
            {
              /* We went up one level past our mount point! */

              goto errout;
            }

          /* "Pop" to the previous directory level */

          depth--;
          if (*ptr == '/')
            {
              ptr++;
            }

          segment = ptr;
          continue;
        }
      else
        {

          /* Search for second entry. The first entry is for root directory. */

          offset = headersize + entrysize;
          entry = (struct smartfs_entry_header_s *) &fs->fs_rwbuffer[offset];

          while (offset < fs->fs_llformat.availbytes)
            {
              /* Test if this entry is valid and active */

#ifdef CONFIG_SMARTFS_ALIGNED_ACCESS
              if (((smartfs_rdle16(&entry->flags) & SMARTFS_DIRENT_EMPTY) ==
                  (SMARTFS_ERASEDSTATE_16BIT & SMARTFS_DIRENT_EMPTY)) ||
                  ((smartfs_rdle16(&entry->flags) & SMARTFS_DIRENT_ACTIVE) !=
                  (SMARTFS_ERASEDSTATE_16BIT & SMARTFS_DIRENT_ACTIVE)))
#else
              if (((entry->flags & SMARTFS_DIRENT_EMPTY) ==
                  (SMARTFS_ERASEDSTATE_16BIT & SMARTFS_DIRENT_EMPTY)) ||
                  ((entry->flags & SMARTFS_DIRENT_ACTIVE) !=
                  (SMARTFS_ERASEDSTATE_16BIT & SMARTFS_DIRENT_ACTIVE)))
#endif
                {
                   /* This entry isn't valid, skip it */

                   offset += entrysize;
                   entry = (struct smartfs_entry_header_s *)&fs->fs_rwbuffer[offset];

                   continue;
                }

             /* Test if the name matches */

             if ((entry->poffset == curr_poffset) &&
                 (strncmp(entry->name, fs->fs_workbuffer, fs->fs_llformat.namesize) == 0))
               {
                 /* We found it!  If this is the last segment entry,
                  * then report the entry.  If it isn't the last
                  * entry, then validate it is a directory entry and
                  * open it and continue searching.
                  */


                 if (*ptr == '\0')
                   {
                     /* We are at the last segment.  Report the entry */

                     /* Fill in the entry */

#ifdef CONFIG_SMARTFS_ALIGNED_ACCESS
                     direntry->firstsector = smartfs_rdle16(&entry->firstsector);
                     direntry->flags = smartfs_rdle16(&entry->flags);
                     direntry->utc = smartfs_rdle32(&entry->utc);
#else
                     direntry->firstsector = entry->firstsector;
                     direntry->flags = entry->flags;
                     direntry->utc = entry->utc;
#endif
                     direntry->doffset = offset;
                     if (direntry->name == NULL)
                       {
                         direntry->name = (char *) kmm_malloc(fs->fs_llformat.namesize+1);
                       }

                     memset(direntry->name, 0, fs->fs_llformat.namesize + 1);
                     strncpy(direntry->name, entry->name, fs->fs_llformat.namesize);
#ifdef CONFIG_SMARTFS_ENTRY_DATLEN
                     if (entry->datlen)
                       {
                         direntry->datlen = entry->datlen;
                       }
                     else
                       {
#endif
                         direntry->datlen = 0;

                         /* Scan the file's sectors to calculate the length and perform
                          * a rudimentary check.
                          */

#ifdef CONFIG_SMARTFS_ALIGNED_ACCESS
                         if ((smartfs_rdle16(&entry->flags) & SMARTFS_DIRENT_TYPE) ==
                             SMARTFS_DIRENT_TYPE_FILE)
                           {
                             uint16_t dirsector = smartfs_rdle16(&entry->firstsector);
#else
                         if ((entry->flags & SMARTFS_DIRENT_TYPE) ==
                                  SMARTFS_DIRENT_TYPE_FILE)
                           {
                             uint16_t dirsector = entry->firstsector;
#endif
                             struct smartfs_chain_header_s *header = (struct smartfs_chain_header_s *) fs->fs_chainbuffer;

                             while (dirsector != SMARTFS_ERASEDSTATE_16BIT)
                               {
                                 /* Read the next sector of the file */

<<<<<<< HEAD
                                 ret = smartfs_readchain(fs, dirsector);
                                 if (ret < 0)
                                   {
                                     ferr("ERROR: Error in sector chain at %d!\n",
                                           dirsector);
                                     break;
                                   }

                                 if (header->doffset != direntry->doffset)
                                   {
                                     //ferr("ERROR: header doffset %d is mismatched with direntry doffset %d\n",
                                     //     header->doffset, direntry->doffset);
                                     break;
                                   }

                                 /* Add used bytes to the total and point to next sector */

                                 if (header->used != SMARTFS_ERASEDSTATE_16BIT)
                                   {
                                     direntry->datlen += header->used;
                                   }
                                 else
                                   {
                                     //ferr("Sector %d is not used\n", dirsector);
                                     break;
                                   }

                                 dirsector = SMARTFS_NEXTSECTOR(header);
                               }
                           }
#ifdef CONFIG_SMARTFS_ENTRY_DATLEN
                       } /* if (entry->datlen) */
#endif
=======
                                  if (*((uint16_t *)header->used) != SMARTFS_ERASEDSTATE_16BIT)
                                    {
                                      direntry->datlen += *((uint16_t *)header->used);
                                    }

                                  dirsector = SMARTFS_NEXTSECTOR(header);
                                }
                            }
>>>>>>> b35a1406

                     *filename = segment;
                     ret = OK;
                     goto errout;
                   } /* if (*ptr == '\0') */
                   else
                     {
                       /* Validate it's a directory */

#ifdef CONFIG_SMARTFS_ALIGNED_ACCESS
                       if ((smartfs_rdle16(&entry->flags) & SMARTFS_DIRENT_TYPE) !=
                           SMARTFS_DIRENT_TYPE_DIR)
#else
                       if ((entry->flags & SMARTFS_DIRENT_TYPE) !=
                              SMARTFS_DIRENT_TYPE_DIR)
#endif
                         {
                           /* Not a directory!  Report the error */

                           ret = -ENOTDIR;
                           goto errout;
                         }

                       /* "Push" the directory and continue searching */

                       if (depth >= CONFIG_SMARTFS_DIRDEPTH - 1)
                         {
                           /* Directory depth too big */

                           ret = -ENAMETOOLONG;
                           goto errout;
                         }


                       break;
                     }
               }

             /* Not this entry.  Skip to the next one */

             offset += entrysize;
             entry = (struct smartfs_entry_header_s *)
                    &fs->fs_rwbuffer[offset];
            } /* while (offset < fs->fs_llformat.availbytes) */

          if (offset < fs->fs_llformat.availbytes)
            {
              /* If we found a dir entry, then continue searching */



              /* Save parent directory entry offset */

              *poffset = offset;

              curr_poffset = *poffset;

              /* Update the segment pointer */

              if (*ptr != '\0')
                {
                  ptr++;
                }

              segment = ptr;
              continue;
            }

          /* Entry not found!  Report the error.  Also, if this is the last
           * segment, then report the parent directory sector.
           */

          if (*ptr == '\0')
            {
              *filename = segment;
            }
          else
            {
              *poffset = SMARTFS_INVALID_OFFSET;
              *filename = NULL;
            }

          ret = -ENOENT;
          goto errout;
        }
    }

errout:
  direntry->poffset = *poffset;
  return ret;
}

/****************************************************************************
 * Name: smartfs_createentry
 *
 * Description: Creates a new entry in the specified parent directory, using
 *              the specified type and name.  If the given sectorno is
 *              0xFFFF, then a new sector is allocated for the new entry,
 *              otherwise the supplied sectorno is used.
 *
 ****************************************************************************/

int smartfs_createentry(FAR struct smartfs_mountpt_s *fs,
                        uint16_t poffset, uint16_t doffset, FAR const char *filename,
                        uint16_t type,  mode_t mode,
                        FAR struct smartfs_entry_s *direntry,
                        uint16_t sectorno, FAR struct smartfs_ofile_s *sf)
{
  int       ret;
  uint16_t  nextsector;
  uint16_t  offset;
  uint16_t  found;
  uint16_t  entrysize;
  struct    smartfs_entry_header_s *entry;
  struct    smartfs_chain_header_s *header;

  /* Start at the 1st sector in the parent directory */

  found = FALSE;
  entrysize = sizeof(struct smartfs_entry_header_s) + fs->fs_llformat.namesize;

  /* Validate the name isn't too long */

  if (strlen(filename) > fs->fs_llformat.namesize)
    {
      ret = -ENAMETOOLONG;
      goto errout;
    }

  /* Read the root directory sector and find a place to insert
   * the new entry.
   */
  ret = smartfs_readsector(fs, fs->fs_entrysector);
  if (ret < 0)
    {
      goto errout;
    }

  /* Get the next chained sector */

  header = (struct smartfs_chain_header_s *) fs->fs_chainbuffer;

  /* Search for an empty entry in this sector from second entry */

  if (doffset) {
    offset = doffset;
  } else {
    offset = sizeof(struct smartfs_chain_header_s) + sizeof(struct smartfs_entry_header_s) + fs->fs_llformat.namesize;
  }
  entry = (struct smartfs_entry_header_s *) &fs->fs_rwbuffer[offset];
  while (offset + entrysize < fs->fs_llformat.availbytes)
    {
      /* Check if this entry is available */

#ifdef CONFIG_SMARTFS_ALIGNED_ACCESS
      if ((smartfs_rdle16(&entry->flags) == SMARTFS_ERASEDSTATE_16BIT) ||
          ((smartfs_rdle16(&entry->flags) &
#else
      if ((entry->flags == SMARTFS_ERASEDSTATE_16BIT) ||
          ((entry->flags &
#endif
            (SMARTFS_DIRENT_EMPTY | SMARTFS_DIRENT_ACTIVE)) ==
            (~SMARTFS_ERASEDSTATE_16BIT &
            (SMARTFS_DIRENT_EMPTY | SMARTFS_DIRENT_ACTIVE))))
        {
          /* We found an empty entry.  Use it. */

<<<<<<< HEAD
          found = TRUE;
          break;
=======
          /* Chain the next sector into this sector sector */

          *((FAR uint16_t *)chainheader->nextsector) = nextsector;
          readwrite.offset = offsetof(struct smartfs_chain_header_s,
              nextsector);
          readwrite.count = sizeof(uint16_t);
          readwrite.buffer = chainheader->nextsector;
          ret = FS_IOCTL(fs, BIOC_WRITESECT, (unsigned long) &readwrite);
          if (ret < 0)
            {
              ferr("ERROR: Error chaining sector %d\n", nextsector);
              goto errout;
            }
>>>>>>> b35a1406
        }

      /* Not available.  Skip to next entry */

      offset += entrysize;
      entry = (struct smartfs_entry_header_s *) &fs->fs_rwbuffer[offset];
    }

  if (!found) {
      ret = -ENOSPC;
      ferr("Cannot find a free entry\n");
      goto errout;
  }

  /* We found an insertion point.  Create the entry at sector,offset */

#if CONFIG_SMARTFS_ERASEDSTATE == 0xFF
#ifdef CONFIG_SMARTFS_ALIGNED_ACCESS
  smartfs_wrle16(&entry->flags, (uint16_t) (SMARTFS_DIRENT_ACTIVE |
        SMARTFS_DIRENT_DELETING | SMARTFS_DIRENT_RESERVED | type | (mode &
        SMARTFS_DIRENT_MODE)));
#else
  entry->flags = (uint16_t) (SMARTFS_DIRENT_ACTIVE |
        SMARTFS_DIRENT_DELETING | SMARTFS_DIRENT_RESERVED | type | (mode &
        SMARTFS_DIRENT_MODE));
#endif
#else   /* CONFIG_SMARTFS_ERASEDSTATE == 0xFF */
#ifdef CONFIG_SMARTFS_ALIGNED_ACCESS
  smartfs_wrle16(&entry->flags, (uint16_t) (SMARTFS_DIRENT_EMPTY | type |
        (mode & SMARTFS_DIRENT_MODE)));
#else
  entry->flags = (uint16_t) (SMARTFS_DIRENT_EMPTY | type |
        (mode & SMARTFS_DIRENT_MODE));
#endif
#endif  /* CONFIG_SMARTFS_ERASEDSTATE == 0xFF */

  if (sectorno != 0xFFFF)
    {
      /* Use the provided sector number */

      nextsector = sectorno;
    }
  else if ((type & SMARTFS_DIRENT_TYPE) == SMARTFS_DIRENT_TYPE_DIR)
    {
      /* Do not allocate sector for directory entry */
      nextsector = 0xFFFF;
    }
  else {
      /* Allocate a new sector for the file / dir */

      ret = FS_IOCTL(fs, BIOC_ALLOCSECT, SMART_SECTOR_INVALID);
      if (ret < 0)
        {
          goto errout;
        }

      nextsector = (uint16_t) ret;

      /* Set the newly allocated sector's type (file or dir) */

      if ((type & SMARTFS_DIRENT_TYPE) == SMARTFS_DIRENT_TYPE_DIR)
        {
          header->type = SMARTFS_SECTOR_TYPE_DIR;
        }
      else
        {
          header->type = SMARTFS_SECTOR_TYPE_FILE;
        }
    }

  /* Create the directory entry to be written in the parent's sector */

#ifdef CONFIG_SMARTFS_ALIGNED_ACCESS
  smartfs_wrle16(&entry->firstsector, nextsector);
  smartfs_wrle16(&entry->utc, time(NULL));
#else
  entry->firstsector = nextsector;
#ifdef CONFIG_SMARTFS_ENTRY_DATLEN
  entry->datlen = 0;
#endif
  entry->utc = time(NULL);
#endif
  entry->poffset = poffset;
  memset(entry->name, 0, fs->fs_llformat.namesize);
  strncpy(entry->name, filename, fs->fs_llformat.namesize);

  /* Now write the new entry to the parent directory sector */

  ret = smartfs_writesector(fs, fs->fs_entrysector, (uint8_t *) &fs->fs_rwbuffer[offset],
                            offset, entrysize);
  if (ret < 0)
    {
      goto errout;
    }

  /* A new sector is allocated */
  if ((sectorno == 0xFFFF) && (nextsector != 0xFFFF))
    {
      ret = FS_IOCTL(fs, BIOC_WRITEHEADER, nextsector);

      if (ret < 0)
        {
          ferr("ERROR: Error %d writing head of sector %d\n", ret, nextsector);
          goto errout;
        }

      ret = smartfs_writesector(fs, nextsector, (uint8_t *) &header->type,
                                offsetof(struct smartfs_chain_header_s, type), sizeof(uint8_t));
      if (ret < 0)
        {
          ferr("ERROR: Error %d setting new sector type for sector %d\n",
               ret, nextsector);
          goto errout;
        }

      header->doffset = offset;
      ret = smartfs_writesector(fs, nextsector, (uint8_t *) &header->doffset,
                                offsetof(struct smartfs_chain_header_s, doffset), sizeof(uint16_t));
      if (ret < 0)
        {
          ferr("ERROR: Error %d setting new sector type for sector %d\n",
               ret, nextsector);
          goto errout;
        }
    }

  /* Now fill in the entry */

  direntry->firstsector = nextsector;
  direntry->poffset = poffset;
  direntry->doffset = offset;
#ifdef CONFIG_SMARTFS_ALIGNED_ACCESS
  direntry->flags = smartfs_rdle16(&entry->flags);
  direntry->utc = smartfs_rdle32(&entry->utc);
#else
  direntry->flags = entry->flags;
  direntry->utc = entry->utc;
#endif
  direntry->datlen = 0;
  if (direntry->name == NULL)
    {
      direntry->name = (FAR char *) kmm_malloc(fs->fs_llformat.namesize+1);
    }

  memset(direntry->name, 0, fs->fs_llformat.namesize+1);
  strncpy(direntry->name, filename, fs->fs_llformat.namesize);

  ret = OK;

errout:
  return ret;
}

/****************************************************************************
 * Name: smartfs_deleteentry
 *
 * Description: Deletes an entry from the filesystem (file or dir) by
 *              freeing all the entry's sectors and then marking it inactive
 *              in it's parent's directory sector.  For a directory, it
 *              does not validate the directory is empty, nor does it do
 *              a recursive delete.
 *
 ****************************************************************************/

int smartfs_deleteentry(struct smartfs_mountpt_s *fs,
        struct smartfs_entry_s *entry)
{
  int                             ret;
  uint16_t                        nextsector;
  uint16_t                        sector;
  struct smartfs_entry_header_s  *direntry;
  struct smartfs_chain_header_s  *header;

  /* Okay, delete the file.  Loop through each sector and release them
   *
   * TODO:  We really should walk the list backward to avoid lost
   *        sectors in the event we lose power. However this requires
   *        allocating a buffer to build the sector list since we don't
   *        store a doubly-linked list of sectors on the device.  We
   *        could test if the sector data buffer is big enough and
   *        just use that, and only allocate a new buffer if the
   *        sector buffer isn't big enough.  Do do this, however, we
   *        need to change the code below as it is using the a few
   *        bytes of the buffer to read in header info.
   */

  nextsector = entry->firstsector;
  header = (struct smartfs_chain_header_s *) fs->fs_chainbuffer;
  while (nextsector != SMARTFS_ERASEDSTATE_16BIT)
    {
      /* Read the next sector into our buffer */

      sector = nextsector;

      /* Erase block when free last sector of the block */

      if ( (sector % fs->fs_llformat.sectorsperblk) == (fs->fs_llformat.sectorsperblk - 1) )
        {
          ret = smartfs_readchain(fs, sector);
          if (ret < 0)
            {
              ferr("ERROR: Error reading sector %d\n", sector);
              goto errout;
            }
          nextsector = SMARTFS_NEXTSECTOR(header);

          /* Release this sector */

          ret = FS_IOCTL(fs, BIOC_FREESECT, sector);
          if (ret != OK)
            {
              ferr("ERROR: Error free sector %d\n", sector);
              goto errout;
            }
        }
      else
        {
           nextsector++;
        }
    }

  /* Remove the entry from the directory tree */

  ret = smartfs_readsector(fs, fs->fs_entrysector);
  if (ret < 0)
    {
      ferr("ERROR: Error reading directory info at sector %d\n",
           fs->fs_entrysector);
      goto errout;
    }

  /* Mark this entry as inactive */

  direntry = (struct smartfs_entry_header_s *) &fs->fs_rwbuffer[entry->doffset];
#if CONFIG_SMARTFS_ERASEDSTATE == 0xFF
#ifdef CONFIG_SMARTFS_ALIGNED_ACCESS
  smartfs_wrle16(&direntry->flags, smartfs_rdle16(&direntry->flags) & ~SMARTFS_DIRENT_ACTIVE);
#else
  direntry->flags &= ~SMARTFS_DIRENT_ACTIVE;
#endif
#else   /* CONFIG_SMARTFS_ERASEDSTATE == 0xFF */
#ifdef CONFIG_SMARTFS_ALIGNED_ACCESS
  smartfs_wrle16(&direntry->flags, smartfs_rdle16(&direntry->flags) | SMARTFS_DIRENT_ACTIVE);
#else
  direntry->flags |= SMARTFS_DIRENT_ACTIVE;
#endif
#endif  /* CONFIG_SMARTFS_ERASEDSTATE == 0xFF */

  /* Write the updated flags back to the sector */

  ret = smartfs_writesector(fs, fs->fs_entrysector, (uint8_t *) &direntry->flags,
                            entry->doffset, sizeof(uint16_t));
  if (ret < 0)
    {
      ferr("ERROR: Error marking entry inactive at sector %d\n",
           fs->fs_entrysector);
      goto errout;
    }

<<<<<<< HEAD
=======
  /* Test if any entries in this sector are being used */

  if ((entry->dsector != fs->fs_rootsector) &&
      (entry->dsector != entry->dfirst))
    {
      /* Scan the sector and count used entries */

      count = 0;
      offset = sizeof(struct smartfs_chain_header_s);
      entrysize = sizeof(struct smartfs_entry_header_s) + fs->fs_llformat.namesize;
      while (offset + entrysize < fs->fs_llformat.availbytes)
        {
          /* Test the next entry */

          direntry = (struct smartfs_entry_header_s *) &fs->fs_rwbuffer[offset];
#ifdef CONFIG_SMARTFS_ALIGNED_ACCESS
          if (((smartfs_rdle16(&direntry->flags) & SMARTFS_DIRENT_EMPTY) !=
              (SMARTFS_ERASEDSTATE_16BIT & SMARTFS_DIRENT_EMPTY)) &&
              ((smartfs_rdle16(&direntry->flags) & SMARTFS_DIRENT_ACTIVE) ==
              (SMARTFS_ERASEDSTATE_16BIT & SMARTFS_DIRENT_ACTIVE)))
#else
          if (((direntry->flags & SMARTFS_DIRENT_EMPTY) !=
              (SMARTFS_ERASEDSTATE_16BIT & SMARTFS_DIRENT_EMPTY)) &&
              ((direntry->flags & SMARTFS_DIRENT_ACTIVE) ==
              (SMARTFS_ERASEDSTATE_16BIT & SMARTFS_DIRENT_ACTIVE)))
#endif
            {
              /* Count this entry */
              count++;
            }

          /* Advance to next entry */

          offset += entrysize;
        }

      /* Test if the count it zero.  If it is, then we will release the sector */

      if (count == 0)
        {
          /* Okay, to release the sector, we must find the sector that we
           * are chained to and remove ourselves from the chain.  First
           * save our nextsector value so we can "unchain" ourselves.
           */

          nextsector = SMARTFS_NEXTSECTOR(header);

          /* Now loop through the dir sectors to find ourselves in the chain */

          sector = entry->dfirst;
          readwrite.offset = 0;
          readwrite.count = sizeof(struct smartfs_chain_header_s);
          readwrite.buffer = (uint8_t *) fs->fs_rwbuffer;
          while (sector != SMARTFS_ERASEDSTATE_16BIT)
            {
              /* Read the header for the next sector */

              readwrite.logsector = sector;
              ret = FS_IOCTL(fs, BIOC_READSECT, (unsigned long) &readwrite);
              if (ret < 0)
                {
                  ferr("ERROR: Error reading sector %d\n", nextsector);
                  break;
                }

              /* Test if this sector "points" to us */

              if (SMARTFS_NEXTSECTOR(header) == entry->dsector)
                {
                  /* We found ourselves in the chain.  Update the chain. */

                  SMARTFS_NEXTSECTOR(header) = nextsector;
                  readwrite.offset = offsetof(struct smartfs_chain_header_s, nextsector);
                  readwrite.count  = sizeof(uint16_t);
                  readwrite.buffer = header->nextsector;

                  ret = FS_IOCTL(fs, BIOC_WRITESECT, (unsigned long) &readwrite);
                  if (ret < 0)
                    {
                      ferr("ERROR: Error unchaining sector (%d)\n", nextsector);
                      goto errout;
                    }

                  /* Now release our sector */

                  ret = FS_IOCTL(fs, BIOC_FREESECT, (unsigned long) entry->dsector);
                  if (ret < 0)
                    {
                      ferr("ERROR: Error freeing sector %d\n", entry->dsector);
                      goto errout;
                    }

                  /* Break out of the loop, we are done! */

                  break;
                }

              /* Chain to the next sector */

              sector = SMARTFS_NEXTSECTOR(header);
            }
        }
    }

  ret = OK;

>>>>>>> b35a1406
errout:
  return ret;
}

/****************************************************************************
 * Name: smartfs_countdirentries
 *
 * Description: Counts the number of items in the specified directory entry.
 *              This routine assumes you have validated the entry you are
 *              passing is in fact a directory sector, though it checks
 *              just in case you were stupid :-)
 *
 ****************************************************************************/

int smartfs_countdirentries(struct smartfs_mountpt_s *fs,
        struct smartfs_entry_s *entry)
{
  int                             ret;
  uint16_t                        offset;
  uint16_t                        entrysize;
  int                             count;
  struct smartfs_entry_header_s  *direntry;

  /* Walk through the directory's sectors and count entries */

  count = 0;

  /* Read root sector into our buffer */

  ret = smartfs_readsector(fs, fs->fs_entrysector);
  if (ret < 0)
    {
      ferr("ERROR: Error reading sector %d\n", fs->fs_entrysector);
      goto errout;
    }

  /* Loop for all entries in this sector and count them */

  offset = sizeof(struct smartfs_chain_header_s);
  entrysize = sizeof(struct smartfs_entry_header_s) + fs->fs_llformat.namesize;
  direntry = (struct smartfs_entry_header_s *) &fs->fs_rwbuffer[offset];
  while (offset + entrysize < fs->fs_llformat.availbytes)
    {
#ifdef CONFIG_SMARTFS_ALIGNED_ACCESS
      if (((smartfs_rdle16(&direntry->flags) & SMARTFS_DIRENT_EMPTY) !=
          (SMARTFS_ERASEDSTATE_16BIT & SMARTFS_DIRENT_EMPTY)) &&
          ((smartfs_rdle16(&direntry->flags) & SMARTFS_DIRENT_ACTIVE) ==
          (SMARTFS_ERASEDSTATE_16BIT & SMARTFS_DIRENT_ACTIVE)))
#else
      if (((direntry->flags & SMARTFS_DIRENT_EMPTY) !=
              (SMARTFS_ERASEDSTATE_16BIT & SMARTFS_DIRENT_EMPTY)) &&
              ((direntry->flags & SMARTFS_DIRENT_ACTIVE) ==
              (SMARTFS_ERASEDSTATE_16BIT & SMARTFS_DIRENT_ACTIVE)))
#endif
        {
          if (direntry->poffset == entry->doffset)
          {
            /* Count this entry */
            count++;
          }
        }

      offset += entrysize;
      direntry = (struct smartfs_entry_header_s *) &fs->fs_rwbuffer[offset];
    }

  ret = count;

errout:
  return ret;
}

/****************************************************************************
 * Name: smartfs_sync_internal
 *
 * Description:
 *   Synchronize the file state on disk to match internal, in-memory state.
 *
 ****************************************************************************/

int smartfs_sync_internal(FAR struct smartfs_mountpt_s *fs,
                          FAR struct smartfs_ofile_s *sf)
{
<<<<<<< HEAD
  int                             ret;
  uint16_t                        nextsector;
  uint16_t                        sector;
  struct smartfs_chain_header_s  *header;
=======
  FAR struct smartfs_chain_header_s *header;
  struct smart_read_write_s readwrite;
  int ret = OK;

#ifdef CONFIG_SMARTFS_USE_SECTOR_BUFFER
  if (sf->bflags & SMARTFS_BFLAG_DIRTY)
    {
      /* Update the header with the number of bytes written */

      header = (struct smartfs_chain_header_s *)sf->buffer;
      if (*((uint16_t *)header->used) == SMARTFS_ERASEDSTATE_16BIT)
        {
          *((uint16_t *)header->used) = sf->byteswritten;
        }
      else
        {
          *((uint16_t *)header->used) += sf->byteswritten;
        }

      /* Write the entire sector to FLASH */

      readwrite.logsector = sf->currsector;
      readwrite.offset    = 0;
      readwrite.count     = fs->fs_llformat.availbytes;
      readwrite.buffer    = sf->buffer;

      ret = FS_IOCTL(fs, BIOC_WRITESECT, (unsigned long) &readwrite);
      if (ret < 0)
        {
          ferr("ERROR: Error %d writing used bytes for sector %d\n",
               ret, sf->currsector);
          goto errout;
        }

      sf->byteswritten = 0;
      sf->bflags = 0;
    }
#else  /* CONFIG_SMARTFS_USE_SECTOR_BUFFER */

  /* Test if we have written bytes to the current sector that
   * need to be recorded in the chain header's used bytes field. */

  if (sf->byteswritten > 0)
    {
      finfo("Syncing sector %d\n", sf->currsector);

      /* Read the existing sector used bytes value */

      readwrite.logsector = sf->currsector;
      readwrite.offset    = 0;
      readwrite.buffer    = (uint8_t *) fs->fs_rwbuffer;
      readwrite.count     = sizeof(struct smartfs_chain_header_s);

      ret = FS_IOCTL(fs, BIOC_READSECT, (unsigned long) &readwrite);
      if (ret < 0)
        {
          ferr("ERROR: Error %d reading sector %d data\n",
               ret, sf->currsector);
          goto errout;
        }

      /* Add new byteswritten to existing value */

      header = (struct smartfs_chain_header_s *) fs->fs_rwbuffer;
      if (*((uint16_t *) header->used) == SMARTFS_ERASEDSTATE_16BIT)
        {
          *((uint16_t *) header->used) = sf->byteswritten;
        }
      else
        {
          *((uint16_t *) header->used) += sf->byteswritten;
        }

      readwrite.offset = offsetof(struct smartfs_chain_header_s, used);
      readwrite.count  = sizeof(uint16_t);
      readwrite.buffer = (uint8_t *) &fs->fs_rwbuffer[readwrite.offset];

      ret = FS_IOCTL(fs, BIOC_WRITESECT, (unsigned long) &readwrite);
      if (ret < 0)
        {
          ferr("ERROR: Error %d writing used bytes for sector %d\n",
               ret, sf->currsector);
          goto errout;
        }

      sf->byteswritten = 0;
    }
#endif  /* CONFIG_SMARTFS_USE_SECTOR_BUFFER */

errout:
  return ret;
}

/****************************************************************************
 * Name: smartfs_seek_internal
 *
 * Description:
 *   Performs the logic of the seek function.  This is an internal function
 *   because it does not provide semaphore protection and therefore must be
 *   called from one of the other public interface routines (open, seek,
 *   etc.).
 *
 ****************************************************************************/

off_t smartfs_seek_internal(FAR struct smartfs_mountpt_s *fs,
                            FAR struct smartfs_ofile_s *sf,
                            off_t offset, int whence)
{
  FAR struct smartfs_chain_header_s *header;
  struct smart_read_write_s readwrite;
  off_t newpos;
  off_t sectorstartpos;
  int ret;

  /* Test if this is a seek to get the current file pos */

  if ((whence == SEEK_CUR) && (offset == 0))
    {
      return sf->filepos;
    }

  /* Test if we need to sync the file */

  if (sf->byteswritten > 0)
    {
      /* Perform a sync */

      smartfs_sync_internal(fs, sf);
    }

  /* Calculate the file position to seek to based on current position */

  switch (whence)
  {
    case SEEK_SET:
    default:
      newpos = offset;
      break;

    case SEEK_CUR:
      newpos = sf->filepos + offset;
      break;

    case SEEK_END:
      newpos = sf->entry.datlen + offset;
      break;
  }

  /* Ensure newpos is in range */

  if (newpos < 0)
    {
      newpos = 0;
    }

  if (newpos > sf->entry.datlen)
    {
      newpos = sf->entry.datlen;
    }

  /* Now perform the seek.  Test if we are seeking within the current
   * sector and can skip the search to save time.
   */

  sectorstartpos = sf->filepos - (sf->curroffset - sizeof(struct
        smartfs_chain_header_s));

  if (newpos >= sectorstartpos && newpos < sectorstartpos +
      fs->fs_llformat.availbytes - sizeof(struct smartfs_chain_header_s))
    {
      /* Seeking within the current sector.  Just update the offset */

      sf->curroffset = sizeof(struct smartfs_chain_header_s) + newpos-sectorstartpos;
      sf->filepos = newpos;

      return newpos;
    }

  /* Nope, we have to search for the sector and offset.  If the new pos is greater
   * than the current pos, then we can start from the beginning of the current
   * sector, otherwise we have to start from the beginning of the file.
   */

  if (newpos > sf->filepos)
    {
      sf->filepos = sectorstartpos;
    }
  else
    {
      sf->currsector = sf->entry.firstsector;
      sf->filepos = 0;
    }

  header = (struct smartfs_chain_header_s *) fs->fs_rwbuffer;
  while ((sf->currsector != SMARTFS_ERASEDSTATE_16BIT) &&
      (sf->filepos + fs->fs_llformat.availbytes -
      sizeof(struct smartfs_chain_header_s) < newpos))
    {
      /* Read the sector's header */

      readwrite.logsector = sf->currsector;
      readwrite.offset    = 0;
      readwrite.count     = sizeof(struct smartfs_chain_header_s);
      readwrite.buffer    = (uint8_t *) fs->fs_rwbuffer;

      ret = FS_IOCTL(fs, BIOC_READSECT, (unsigned long) &readwrite);
      if (ret < 0)
        {
          ferr("ERROR: Error %d reading sector %d header\n",
               ret, sf->currsector);
          goto errout;
        }

      /* Point to next sector and update filepos */

      sf->currsector = SMARTFS_NEXTSECTOR(header);
      sf->filepos += SMARTFS_USED(header);
    }

#ifdef CONFIG_SMARTFS_USE_SECTOR_BUFFER

  /* When using sector buffering, we must read in the last buffer to our
   * sf->buffer in case any changes are made.
   */

  if (sf->currsector != SMARTFS_ERASEDSTATE_16BIT)
    {
      readwrite.logsector = sf->currsector;
      readwrite.offset = 0;
      readwrite.count = fs->fs_llformat.availbytes;
      readwrite.buffer = (uint8_t *) sf->buffer;
      ret = FS_IOCTL(fs, BIOC_READSECT, (unsigned long) &readwrite);
      if (ret < 0)
        {
          ferr("ERROR: Error %d reading sector %d header\n",
               ret, sf->currsector);
          goto errout;
        }
    }
#endif

  /* Now calculate the offset */

  sf->curroffset = sizeof(struct smartfs_chain_header_s) + newpos - sf->filepos;
  sf->filepos = newpos;
  return newpos;

errout:
  return ret;
}

/****************************************************************************
 * Name: smartfs_shrinkfile
 *
 * Description:
 *   Shrink the size existing file to to the specified length
 *
 ****************************************************************************/

int smartfs_shrinkfile(FAR struct smartfs_mountpt_s *fs,
                       FAR struct smartfs_ofile_s *sf, off_t length)
{
  FAR struct smartfs_chain_header_s *header;
  FAR struct smartfs_entry_s *entry;
  FAR uint8_t *dest;
  struct smart_read_write_s readwrite;
  uint16_t nextsector;
  uint16_t sector;
  off_t remaining;
  off_t destsize;
  off_t available;
  off_t offset;
  int ret;
>>>>>>> b35a1406

  /* Walk through the directory's sectors and count entries */

  entry      = &sf->entry;
  nextsector = entry->firstsector;
<<<<<<< HEAD
  header = (struct smartfs_chain_header_s *) fs->fs_chainbuffer;
=======
  header     = (struct smartfs_chain_header_s *)fs->fs_rwbuffer;
  remaining  = length;
  available  = fs->fs_llformat.availbytes - sizeof(struct smartfs_chain_header_s);
>>>>>>> b35a1406

  while (nextsector != SMARTFS_ERASEDSTATE_16BIT)
    {
      /* Read the next sector into our buffer */

<<<<<<< HEAD
      ret = smartfs_readchain(fs, nextsector);
=======
      readwrite.logsector = nextsector;
      readwrite.offset    = 0;
      readwrite.count     = fs->fs_llformat.availbytes;
      readwrite.buffer    = (FAR uint8_t *)fs->fs_rwbuffer;

      ret = FS_IOCTL(fs, BIOC_READSECT, (unsigned long) &readwrite);
>>>>>>> b35a1406
      if (ret < 0)
        {
          ferr("ERROR: Error reading sector %d header\n", nextsector);
          return ret;
        }

      /* Get the next chained sector */

      sector = SMARTFS_NEXTSECTOR(header);

#ifdef CONFIG_SMARTFS_USE_SECTOR_BUFFER
      /* When we have a sector buffer in use, simply skip the first sector.
       * It will be handled below.
       */

      if (nextsector == entry->firstsector)
        {
<<<<<<< HEAD
=======
          if (remaining > available)
            {
              remaining -= available;
            }
          else
            {
              remaining = 0;
            }
        }
      else
#endif
      /* Are we retaining the sector it its entirety? */

      if (remaining >= available)
        {
          /* Yes... skip to the next sector */
>>>>>>> b35a1406

          remaining -= available;
        }

      /* Are we removing the sector it its entirety? */

<<<<<<< HEAD
          /* invalidate cache in fs->fs_rwbuffer */
          fs->fs_currsector = 0xffff;
          fs->fs_currsize = 0;

          /* Now write the new sector data */

          ret = smartfs_writesector(fs, nextsector, (uint8_t *) fs->fs_rwbuffer, 0, fs->fs_llformat.availbytes);
=======
      else if (remaining <= 0 && nextsector != entry->firstsector)
        {
          /* Yes.. just release the sector */

          ret = FS_IOCTL(fs, BIOC_FREESECT, (unsigned long)nextsector);
>>>>>>> b35a1406
          if (ret < 0)
            {
              ferr("ERROR: Error freeing sector %d\n", nextsector);
              return ret;
            }
<<<<<<< HEAD

          /* Set the entry's data length to zero ... we just truncated */

          entry->datlen = 0;
=======
>>>>>>> b35a1406
        }
      else
        {
          /* No.. Fill our buffer with erased data, retaining any still-
           * valid bytes at the beginning of the buffer.
           *
           * Because of the preceding tests we know that
           * 0 <= remaining < available.  A special case is remaining == 0
           * and nextsector == firstsector.  In that case, we need to
           * overwrite the sector data with the erased state value.  The
           * underlying SMART block driver will detect this and release the
           * old sector and create a new one with the new (blank) data.
           *
           * Otherwise, we need to preserve the header and overwrite some of
           * the data.
           */

          if (remaining == 0)
            {
              dest       = (FAR uint8_t *)fs->fs_rwbuffer;
              destsize   = fs->fs_llformat.availbytes;
            }
          else
            {
              offset     = sizeof(struct smartfs_chain_header_s) + remaining;
              dest       = (FAR uint8_t *)&fs->fs_rwbuffer[offset];
              destsize   = fs->fs_llformat.availbytes - offset;

              *((uint16_t *)header->used)       = remaining;
              *((uint16_t *)header->nextsector) = SMARTFS_ERASEDSTATE_16BIT;

              remaining  = 0;
            }

          memset(dest, CONFIG_SMARTFS_ERASEDSTATE, destsize);
          header->type = SMARTFS_SECTOR_TYPE_FILE;

          /* Now write the new sector data */

          readwrite.count = fs->fs_llformat.availbytes;

          ret = FS_IOCTL(fs, BIOC_WRITESECT, (unsigned long)&readwrite);
          if (ret < 0)
            {
              ferr("ERROR: Error blanking 1st sector (%d) of file\n", nextsector);
              return ret;
            }
        }

      /* Now move on to the next sector */

      nextsector = sector;
    }

<<<<<<< HEAD
=======
#ifdef CONFIG_SMARTFS_USE_SECTOR_BUFFER
  /* Now deal with the first sector in the event we are using a sector buffer
   * like we would be if CRC is enabled.
   *
   * Using sector buffer and we have an open file context.  Just update the
   * sector buffer in the open file context.
   */

  if (length < fs->fs_llformat.availbytes)
    {
      /* Read the entire sector */

      readwrite.logsector = entry->firstsector;
      readwrite.offset    = 0;
      readwrite.count     = fs->fs_llformat.availbytes;
      readwrite.buffer    = (uint8_t *)sf->buffer;

      ret = FS_IOCTL(fs, BIOC_READSECT, (unsigned long)&readwrite);
      if (ret < 0)
        {
          return ret;
        }

      /* Retain any valid data at the beginning of the sector, including the
       * header.  Special case length == 0
       */

      if (length == 0)
        {
          dest       = (FAR uint8_t *)sf->buffer;
          destsize   = fs->fs_llformat.availbytes;
        }
      else
        {
          offset     = sizeof(struct smartfs_chain_header_s) + length;
          dest       = (FAR uint8_t *)&sf->buffer[offset];
          destsize   = fs->fs_llformat.availbytes - offset;

          header     = (struct smartfs_chain_header_s *)sf->buffer;
          *((uint16_t *)header->used)       = length;
          *((uint16_t *)header->nextsector) = SMARTFS_ERASEDSTATE_16BIT;
        }

      memset(dest, CONFIG_SMARTFS_ERASEDSTATE, destsize);

      header        = (struct smartfs_chain_header_s *)sf->buffer;
      header->type  = SMARTFS_SECTOR_TYPE_FILE;
      sf->bflags    = SMARTFS_BFLAG_DIRTY;
    }
#endif

  entry->datlen = length;
  return OK;
}

/****************************************************************************
 * Name: smartfs_extendfile
 *
 * Description:
 *   Zero-extend the length of a regular file to 'length'.
 *
 ****************************************************************************/

int smartfs_extendfile(FAR struct smartfs_mountpt_s *fs,
                       FAR struct smartfs_ofile_s *sf, off_t length)
{
  struct smart_read_write_s readwrite;
  FAR struct smartfs_chain_header_s *header;
#ifndef CONFIG_SMARTFS_USE_SECTOR_BUFFER
  FAR uint8_t *buffer;
#endif
  off_t remaining;
  off_t savepos;
  off_t oldsize;
  int ret;

  /* We are zero-extending the file.  This is essentially the same as a
   * write except that (1) we write zeros and (2) we don't update the file
   * position.
   */

#ifndef CONFIG_SMARTFS_USE_SECTOR_BUFFER
  /* In order to perform the writes we will have to have a sector buffer.  If
   * SmartFS is not configured with a sector buffer then we will, then we
   * will, unfortunately, need to allocate one.
   */

  buffer = (FAR uint8_t *)kmm_malloc(SMARTFS_TRUNCBUFFER_SIZE);
  if (buffer == NULL)
    {
      return -ENOMEM;
    }
#endif

  /* Loop until either (1) the file has been fully extended with zeroed data
   * or (2) an error occurs.  We assume we start with the current sector in
   * cache (ff_currentsector)
   */

  oldsize   = sf->entry.datlen;
  remaining = length - oldsize;
  DEBUGASSERT(length > oldsize);

  /* Seek to the end of the file for the append/write operation, remembering
   * the current file position.  It will be retored before returneding; the
   * truncate operation must not alter the file position.
   */

  savepos = sf->filepos;
  (void)smartfs_seek_internal(fs, sf, 0, SEEK_END);

  while (remaining > 0)
    {
      /* We will fill up the current sector. Write data to the current
       * sector first.
       */

#ifdef CONFIG_SMARTFS_USE_SECTOR_BUFFER
      readwrite.count = fs->fs_llformat.availbytes - sf->curroffset;
      if (readwrite.count > remaining)
        {
          readwrite.count = remaining;
        }

      memset(&sf->buffer[sf->curroffset], 0, readwrite.count);
      sf->bflags |= SMARTFS_BFLAG_DIRTY;

#else  /* CONFIG_SMARTFS_USE_SECTOR_BUFFER */
      readwrite.offset    = sf->curroffset;
      readwrite.logsector = sf->currsector;
      readwrite.buffer    = buffer;

      /* Select max size that available in the current sector */

      readwrite.count     = fs->fs_llformat.availbytes - sf->curroffset;
      if (readwrite.count > remaining)
        {
          /* Limit the write to the size for our smaller working buffer*/

          readwrite.count = SMARTFS_TRUNCBUFFER_SIZE;
        }

      if (readwrite.count > remaining)
        {
          /* Futher limit the write to the remaining bytes to write */

          readwrite.count = remaining;
        }

      /* Perform the write */

      if (readwrite.count > 0)
        {
          ret = FS_IOCTL(fs, BIOC_WRITESECT, (unsigned long) &readwrite);
          if (ret < 0)
            {
              ferr("ERROR: Error %d writing sector %d data\n",
                   ret, sf->currsector);
              goto errout_with_buffer;
            }
        }
#endif  /* CONFIG_SMARTFS_USE_SECTOR_BUFFER */

      /* Update our control variables */

      sf->entry.datlen += readwrite.count;
      sf->byteswritten += readwrite.count;
      sf->curroffset   += readwrite.count;
      remaining        -= readwrite.count;

      /* Test if we wrote a full sector of data */

#ifdef CONFIG_SMARTFS_USE_SECTOR_BUFFER
      if (sf->curroffset == fs->fs_llformat.availbytes && remaining)
        {
          /* First get a new chained sector */

          ret = FS_IOCTL(fs, BIOC_ALLOCSECT, 0xFFFF);
          if (ret < 0)
            {
              ferr("ERROR: Error %d allocating new sector\n", ret);
              goto errout_with_buffer;
            }

          /* Copy the new sector to the old one and chain it */

          header = (struct smartfs_chain_header_s *) sf->buffer;
          *((uint16_t *)header->nextsector) = (uint16_t)ret;

          /* Now sync the file to write this sector out */

          ret = smartfs_sync_internal(fs, sf);
          if (ret != OK)
            {
              goto errout_with_buffer;
            }

          /* Record the new sector in our tracking variables and reset the
           * offset to "zero".
           */

          if (sf->currsector == SMARTFS_NEXTSECTOR(header))
            {
              /* Error allocating logical sector! */

              ferr("ERROR: Duplicate logical sector %d\n", sf->currsector);
            }

          sf->bflags     = SMARTFS_BFLAG_DIRTY;
          sf->currsector = SMARTFS_NEXTSECTOR(header);
          sf->curroffset = sizeof(struct smartfs_chain_header_s);
          memset(sf->buffer, CONFIG_SMARTFS_ERASEDSTATE, fs->fs_llformat.availbytes);
          header->type   = SMARTFS_DIRENT_TYPE_FILE;
        }
#else  /* CONFIG_SMARTFS_USE_SECTOR_BUFFER */

      if (sf->curroffset == fs->fs_llformat.availbytes)
        {
          /* Sync the file to write this sector out */

          ret = smartfs_sync_internal(fs, sf);
          if (ret != OK)
            {
              goto errout_with_buffer;
            }

          /* Allocate a new sector if needed */

          if (remaining > 0)
            {
              /* Allocate a new sector */

              ret = FS_IOCTL(fs, BIOC_ALLOCSECT, 0xFFFF);
              if (ret < 0)
                {
                  ferr("ERROR: Error %d allocating new sector\n", ret);
                  goto errout_with_buffer;
                }

              /* Copy the new sector to the old one and chain it */

              header = (struct smartfs_chain_header_s *)fs->fs_rwbuffer;
              *((FAR uint16_t *)header->nextsector) = (uint16_t)ret;

              readwrite.offset = offsetof(struct smartfs_chain_header_s,
                                          nextsector);
              readwrite.buffer = (FAR uint8_t *)header->nextsector;
              readwrite.count  = sizeof(uint16_t);

              ret = FS_IOCTL(fs, BIOC_WRITESECT, (unsigned long) &readwrite);
              if (ret < 0)
                {
                  ferr("ERROR: Error %d writing next sector\n", ret);
                  goto errout_with_buffer;
                }

              /* Record the new sector in our tracking variables and
               * reset the offset to "zero".
               */

              if (sf->currsector == SMARTFS_NEXTSECTOR(header))
                {
                  /* Error allocating logical sector! */

                  ferr("ERROR: Duplicate logical sector %d\n", sf->currsector);
                }

              sf->currsector = SMARTFS_NEXTSECTOR(header);
              sf->curroffset = sizeof(struct smartfs_chain_header_s);
            }
        }
#endif /* CONFIG_SMARTFS_USE_SECTOR_BUFFER */
    }

  /* The file was successfully extended with zeros */

>>>>>>> b35a1406
  ret = OK;

errout_with_buffer:
#ifndef CONFIG_SMARTFS_USE_SECTOR_BUFFER
  /* Release the allocated buffer */

  kmm_free(buffer);
#endif
  /* Restore the original file position */

  (void)smartfs_seek_internal(fs, sf, savepos, SEEK_SET);
  return ret;
}

/****************************************************************************
 * Name: smartfs_get_first_mount
 *
 * Description: Returns a pointer to the first mounted smartfs volume.
 *
 ****************************************************************************/

#if defined(CONFIG_FS_PROCFS) && !defined(CONFIG_FS_PROCFS_EXCLUDE_SMARTFS)
FAR struct smartfs_mountpt_s *smartfs_get_first_mount(void)
{
  return g_mounthead;
}
#endif<|MERGE_RESOLUTION|>--- conflicted
+++ resolved
@@ -762,7 +762,6 @@
                                {
                                  /* Read the next sector of the file */
 
-<<<<<<< HEAD
                                  ret = smartfs_readchain(fs, dirsector);
                                  if (ret < 0)
                                    {
@@ -796,16 +795,6 @@
 #ifdef CONFIG_SMARTFS_ENTRY_DATLEN
                        } /* if (entry->datlen) */
 #endif
-=======
-                                  if (*((uint16_t *)header->used) != SMARTFS_ERASEDSTATE_16BIT)
-                                    {
-                                      direntry->datlen += *((uint16_t *)header->used);
-                                    }
-
-                                  dirsector = SMARTFS_NEXTSECTOR(header);
-                                }
-                            }
->>>>>>> b35a1406
 
                      *filename = segment;
                      ret = OK;
@@ -973,24 +962,8 @@
         {
           /* We found an empty entry.  Use it. */
 
-<<<<<<< HEAD
           found = TRUE;
           break;
-=======
-          /* Chain the next sector into this sector sector */
-
-          *((FAR uint16_t *)chainheader->nextsector) = nextsector;
-          readwrite.offset = offsetof(struct smartfs_chain_header_s,
-              nextsector);
-          readwrite.count = sizeof(uint16_t);
-          readwrite.buffer = chainheader->nextsector;
-          ret = FS_IOCTL(fs, BIOC_WRITESECT, (unsigned long) &readwrite);
-          if (ret < 0)
-            {
-              ferr("ERROR: Error chaining sector %d\n", nextsector);
-              goto errout;
-            }
->>>>>>> b35a1406
         }
 
       /* Not available.  Skip to next entry */
@@ -1250,115 +1223,6 @@
       goto errout;
     }
 
-<<<<<<< HEAD
-=======
-  /* Test if any entries in this sector are being used */
-
-  if ((entry->dsector != fs->fs_rootsector) &&
-      (entry->dsector != entry->dfirst))
-    {
-      /* Scan the sector and count used entries */
-
-      count = 0;
-      offset = sizeof(struct smartfs_chain_header_s);
-      entrysize = sizeof(struct smartfs_entry_header_s) + fs->fs_llformat.namesize;
-      while (offset + entrysize < fs->fs_llformat.availbytes)
-        {
-          /* Test the next entry */
-
-          direntry = (struct smartfs_entry_header_s *) &fs->fs_rwbuffer[offset];
-#ifdef CONFIG_SMARTFS_ALIGNED_ACCESS
-          if (((smartfs_rdle16(&direntry->flags) & SMARTFS_DIRENT_EMPTY) !=
-              (SMARTFS_ERASEDSTATE_16BIT & SMARTFS_DIRENT_EMPTY)) &&
-              ((smartfs_rdle16(&direntry->flags) & SMARTFS_DIRENT_ACTIVE) ==
-              (SMARTFS_ERASEDSTATE_16BIT & SMARTFS_DIRENT_ACTIVE)))
-#else
-          if (((direntry->flags & SMARTFS_DIRENT_EMPTY) !=
-              (SMARTFS_ERASEDSTATE_16BIT & SMARTFS_DIRENT_EMPTY)) &&
-              ((direntry->flags & SMARTFS_DIRENT_ACTIVE) ==
-              (SMARTFS_ERASEDSTATE_16BIT & SMARTFS_DIRENT_ACTIVE)))
-#endif
-            {
-              /* Count this entry */
-              count++;
-            }
-
-          /* Advance to next entry */
-
-          offset += entrysize;
-        }
-
-      /* Test if the count it zero.  If it is, then we will release the sector */
-
-      if (count == 0)
-        {
-          /* Okay, to release the sector, we must find the sector that we
-           * are chained to and remove ourselves from the chain.  First
-           * save our nextsector value so we can "unchain" ourselves.
-           */
-
-          nextsector = SMARTFS_NEXTSECTOR(header);
-
-          /* Now loop through the dir sectors to find ourselves in the chain */
-
-          sector = entry->dfirst;
-          readwrite.offset = 0;
-          readwrite.count = sizeof(struct smartfs_chain_header_s);
-          readwrite.buffer = (uint8_t *) fs->fs_rwbuffer;
-          while (sector != SMARTFS_ERASEDSTATE_16BIT)
-            {
-              /* Read the header for the next sector */
-
-              readwrite.logsector = sector;
-              ret = FS_IOCTL(fs, BIOC_READSECT, (unsigned long) &readwrite);
-              if (ret < 0)
-                {
-                  ferr("ERROR: Error reading sector %d\n", nextsector);
-                  break;
-                }
-
-              /* Test if this sector "points" to us */
-
-              if (SMARTFS_NEXTSECTOR(header) == entry->dsector)
-                {
-                  /* We found ourselves in the chain.  Update the chain. */
-
-                  SMARTFS_NEXTSECTOR(header) = nextsector;
-                  readwrite.offset = offsetof(struct smartfs_chain_header_s, nextsector);
-                  readwrite.count  = sizeof(uint16_t);
-                  readwrite.buffer = header->nextsector;
-
-                  ret = FS_IOCTL(fs, BIOC_WRITESECT, (unsigned long) &readwrite);
-                  if (ret < 0)
-                    {
-                      ferr("ERROR: Error unchaining sector (%d)\n", nextsector);
-                      goto errout;
-                    }
-
-                  /* Now release our sector */
-
-                  ret = FS_IOCTL(fs, BIOC_FREESECT, (unsigned long) entry->dsector);
-                  if (ret < 0)
-                    {
-                      ferr("ERROR: Error freeing sector %d\n", entry->dsector);
-                      goto errout;
-                    }
-
-                  /* Break out of the loop, we are done! */
-
-                  break;
-                }
-
-              /* Chain to the next sector */
-
-              sector = SMARTFS_NEXTSECTOR(header);
-            }
-        }
-    }
-
-  ret = OK;
-
->>>>>>> b35a1406
 errout:
   return ret;
 }
@@ -1432,366 +1296,55 @@
 }
 
 /****************************************************************************
- * Name: smartfs_sync_internal
- *
- * Description:
- *   Synchronize the file state on disk to match internal, in-memory state.
- *
- ****************************************************************************/
-
-int smartfs_sync_internal(FAR struct smartfs_mountpt_s *fs,
-                          FAR struct smartfs_ofile_s *sf)
-{
-<<<<<<< HEAD
+ * Name: smartfs_truncatefile
+ *
+ * Description: Truncates an existing file on the device so that it occupies
+ *              zero bytes and can be completely re-written.
+ *
+ ****************************************************************************/
+
+int smartfs_truncatefile(struct smartfs_mountpt_s *fs,
+        FAR struct smartfs_entry_s *entry, FAR struct smartfs_ofile_s *sf)
+{
   int                             ret;
   uint16_t                        nextsector;
   uint16_t                        sector;
   struct smartfs_chain_header_s  *header;
-=======
-  FAR struct smartfs_chain_header_s *header;
-  struct smart_read_write_s readwrite;
-  int ret = OK;
-
-#ifdef CONFIG_SMARTFS_USE_SECTOR_BUFFER
-  if (sf->bflags & SMARTFS_BFLAG_DIRTY)
-    {
-      /* Update the header with the number of bytes written */
-
-      header = (struct smartfs_chain_header_s *)sf->buffer;
-      if (*((uint16_t *)header->used) == SMARTFS_ERASEDSTATE_16BIT)
-        {
-          *((uint16_t *)header->used) = sf->byteswritten;
-        }
-      else
-        {
-          *((uint16_t *)header->used) += sf->byteswritten;
-        }
-
-      /* Write the entire sector to FLASH */
-
-      readwrite.logsector = sf->currsector;
-      readwrite.offset    = 0;
-      readwrite.count     = fs->fs_llformat.availbytes;
-      readwrite.buffer    = sf->buffer;
-
-      ret = FS_IOCTL(fs, BIOC_WRITESECT, (unsigned long) &readwrite);
+
+  /* Walk through the directory's sectors and count entries */
+
+  nextsector = entry->firstsector;
+  header = (struct smartfs_chain_header_s *) fs->fs_chainbuffer;
+
+  while (nextsector != SMARTFS_ERASEDSTATE_16BIT)
+    {
+      /* Read the next sector's header into our buffer */
+
+      ret = smartfs_readchain(fs, nextsector);
       if (ret < 0)
         {
-          ferr("ERROR: Error %d writing used bytes for sector %d\n",
-               ret, sf->currsector);
+          ferr("ERROR: Error reading sector %d header\n", nextsector);
           goto errout;
         }
 
-      sf->byteswritten = 0;
-      sf->bflags = 0;
-    }
-#else  /* CONFIG_SMARTFS_USE_SECTOR_BUFFER */
-
-  /* Test if we have written bytes to the current sector that
-   * need to be recorded in the chain header's used bytes field. */
-
-  if (sf->byteswritten > 0)
-    {
-      finfo("Syncing sector %d\n", sf->currsector);
-
-      /* Read the existing sector used bytes value */
-
-      readwrite.logsector = sf->currsector;
-      readwrite.offset    = 0;
-      readwrite.buffer    = (uint8_t *) fs->fs_rwbuffer;
-      readwrite.count     = sizeof(struct smartfs_chain_header_s);
-
-      ret = FS_IOCTL(fs, BIOC_READSECT, (unsigned long) &readwrite);
-      if (ret < 0)
-        {
-          ferr("ERROR: Error %d reading sector %d data\n",
-               ret, sf->currsector);
-          goto errout;
-        }
-
-      /* Add new byteswritten to existing value */
-
-      header = (struct smartfs_chain_header_s *) fs->fs_rwbuffer;
-      if (*((uint16_t *) header->used) == SMARTFS_ERASEDSTATE_16BIT)
-        {
-          *((uint16_t *) header->used) = sf->byteswritten;
-        }
-      else
-        {
-          *((uint16_t *) header->used) += sf->byteswritten;
-        }
-
-      readwrite.offset = offsetof(struct smartfs_chain_header_s, used);
-      readwrite.count  = sizeof(uint16_t);
-      readwrite.buffer = (uint8_t *) &fs->fs_rwbuffer[readwrite.offset];
-
-      ret = FS_IOCTL(fs, BIOC_WRITESECT, (unsigned long) &readwrite);
-      if (ret < 0)
-        {
-          ferr("ERROR: Error %d writing used bytes for sector %d\n",
-               ret, sf->currsector);
-          goto errout;
-        }
-
-      sf->byteswritten = 0;
-    }
-#endif  /* CONFIG_SMARTFS_USE_SECTOR_BUFFER */
-
-errout:
-  return ret;
-}
-
-/****************************************************************************
- * Name: smartfs_seek_internal
- *
- * Description:
- *   Performs the logic of the seek function.  This is an internal function
- *   because it does not provide semaphore protection and therefore must be
- *   called from one of the other public interface routines (open, seek,
- *   etc.).
- *
- ****************************************************************************/
-
-off_t smartfs_seek_internal(FAR struct smartfs_mountpt_s *fs,
-                            FAR struct smartfs_ofile_s *sf,
-                            off_t offset, int whence)
-{
-  FAR struct smartfs_chain_header_s *header;
-  struct smart_read_write_s readwrite;
-  off_t newpos;
-  off_t sectorstartpos;
-  int ret;
-
-  /* Test if this is a seek to get the current file pos */
-
-  if ((whence == SEEK_CUR) && (offset == 0))
-    {
-      return sf->filepos;
-    }
-
-  /* Test if we need to sync the file */
-
-  if (sf->byteswritten > 0)
-    {
-      /* Perform a sync */
-
-      smartfs_sync_internal(fs, sf);
-    }
-
-  /* Calculate the file position to seek to based on current position */
-
-  switch (whence)
-  {
-    case SEEK_SET:
-    default:
-      newpos = offset;
-      break;
-
-    case SEEK_CUR:
-      newpos = sf->filepos + offset;
-      break;
-
-    case SEEK_END:
-      newpos = sf->entry.datlen + offset;
-      break;
-  }
-
-  /* Ensure newpos is in range */
-
-  if (newpos < 0)
-    {
-      newpos = 0;
-    }
-
-  if (newpos > sf->entry.datlen)
-    {
-      newpos = sf->entry.datlen;
-    }
-
-  /* Now perform the seek.  Test if we are seeking within the current
-   * sector and can skip the search to save time.
-   */
-
-  sectorstartpos = sf->filepos - (sf->curroffset - sizeof(struct
-        smartfs_chain_header_s));
-
-  if (newpos >= sectorstartpos && newpos < sectorstartpos +
-      fs->fs_llformat.availbytes - sizeof(struct smartfs_chain_header_s))
-    {
-      /* Seeking within the current sector.  Just update the offset */
-
-      sf->curroffset = sizeof(struct smartfs_chain_header_s) + newpos-sectorstartpos;
-      sf->filepos = newpos;
-
-      return newpos;
-    }
-
-  /* Nope, we have to search for the sector and offset.  If the new pos is greater
-   * than the current pos, then we can start from the beginning of the current
-   * sector, otherwise we have to start from the beginning of the file.
-   */
-
-  if (newpos > sf->filepos)
-    {
-      sf->filepos = sectorstartpos;
-    }
-  else
-    {
-      sf->currsector = sf->entry.firstsector;
-      sf->filepos = 0;
-    }
-
-  header = (struct smartfs_chain_header_s *) fs->fs_rwbuffer;
-  while ((sf->currsector != SMARTFS_ERASEDSTATE_16BIT) &&
-      (sf->filepos + fs->fs_llformat.availbytes -
-      sizeof(struct smartfs_chain_header_s) < newpos))
-    {
-      /* Read the sector's header */
-
-      readwrite.logsector = sf->currsector;
-      readwrite.offset    = 0;
-      readwrite.count     = sizeof(struct smartfs_chain_header_s);
-      readwrite.buffer    = (uint8_t *) fs->fs_rwbuffer;
-
-      ret = FS_IOCTL(fs, BIOC_READSECT, (unsigned long) &readwrite);
-      if (ret < 0)
-        {
-          ferr("ERROR: Error %d reading sector %d header\n",
-               ret, sf->currsector);
-          goto errout;
-        }
-
-      /* Point to next sector and update filepos */
-
-      sf->currsector = SMARTFS_NEXTSECTOR(header);
-      sf->filepos += SMARTFS_USED(header);
-    }
-
-#ifdef CONFIG_SMARTFS_USE_SECTOR_BUFFER
-
-  /* When using sector buffering, we must read in the last buffer to our
-   * sf->buffer in case any changes are made.
-   */
-
-  if (sf->currsector != SMARTFS_ERASEDSTATE_16BIT)
-    {
-      readwrite.logsector = sf->currsector;
-      readwrite.offset = 0;
-      readwrite.count = fs->fs_llformat.availbytes;
-      readwrite.buffer = (uint8_t *) sf->buffer;
-      ret = FS_IOCTL(fs, BIOC_READSECT, (unsigned long) &readwrite);
-      if (ret < 0)
-        {
-          ferr("ERROR: Error %d reading sector %d header\n",
-               ret, sf->currsector);
-          goto errout;
-        }
-    }
-#endif
-
-  /* Now calculate the offset */
-
-  sf->curroffset = sizeof(struct smartfs_chain_header_s) + newpos - sf->filepos;
-  sf->filepos = newpos;
-  return newpos;
-
-errout:
-  return ret;
-}
-
-/****************************************************************************
- * Name: smartfs_shrinkfile
- *
- * Description:
- *   Shrink the size existing file to to the specified length
- *
- ****************************************************************************/
-
-int smartfs_shrinkfile(FAR struct smartfs_mountpt_s *fs,
-                       FAR struct smartfs_ofile_s *sf, off_t length)
-{
-  FAR struct smartfs_chain_header_s *header;
-  FAR struct smartfs_entry_s *entry;
-  FAR uint8_t *dest;
-  struct smart_read_write_s readwrite;
-  uint16_t nextsector;
-  uint16_t sector;
-  off_t remaining;
-  off_t destsize;
-  off_t available;
-  off_t offset;
-  int ret;
->>>>>>> b35a1406
-
-  /* Walk through the directory's sectors and count entries */
-
-  entry      = &sf->entry;
-  nextsector = entry->firstsector;
-<<<<<<< HEAD
-  header = (struct smartfs_chain_header_s *) fs->fs_chainbuffer;
-=======
-  header     = (struct smartfs_chain_header_s *)fs->fs_rwbuffer;
-  remaining  = length;
-  available  = fs->fs_llformat.availbytes - sizeof(struct smartfs_chain_header_s);
->>>>>>> b35a1406
-
-  while (nextsector != SMARTFS_ERASEDSTATE_16BIT)
-    {
-      /* Read the next sector into our buffer */
-
-<<<<<<< HEAD
-      ret = smartfs_readchain(fs, nextsector);
-=======
-      readwrite.logsector = nextsector;
-      readwrite.offset    = 0;
-      readwrite.count     = fs->fs_llformat.availbytes;
-      readwrite.buffer    = (FAR uint8_t *)fs->fs_rwbuffer;
-
-      ret = FS_IOCTL(fs, BIOC_READSECT, (unsigned long) &readwrite);
->>>>>>> b35a1406
-      if (ret < 0)
-        {
-          ferr("ERROR: Error reading sector %d header\n", nextsector);
-          return ret;
-        }
-
       /* Get the next chained sector */
 
       sector = SMARTFS_NEXTSECTOR(header);
 
-#ifdef CONFIG_SMARTFS_USE_SECTOR_BUFFER
-      /* When we have a sector buffer in use, simply skip the first sector.
-       * It will be handled below.
+      /* If this is the 1st sector of the file, then just overwrite
+       * the sector data with the erased state value.  The underlying
+       * SMART block driver will detect this and release the old
+       * sector and create a new one with the new (blank) data.
        */
 
       if (nextsector == entry->firstsector)
         {
-<<<<<<< HEAD
-=======
-          if (remaining > available)
-            {
-              remaining -= available;
-            }
-          else
-            {
-              remaining = 0;
-            }
-        }
-      else
-#endif
-      /* Are we retaining the sector it its entirety? */
-
-      if (remaining >= available)
-        {
-          /* Yes... skip to the next sector */
->>>>>>> b35a1406
-
-          remaining -= available;
-        }
-
-      /* Are we removing the sector it its entirety? */
-
-<<<<<<< HEAD
+
+          /* Fill our buffer with erased data */
+
+          memset(fs->fs_rwbuffer, CONFIG_SMARTFS_ERASEDSTATE, fs->fs_llformat.availbytes);
+          header->type = SMARTFS_SECTOR_TYPE_FILE;
+
           /* invalidate cache in fs->fs_rwbuffer */
           fs->fs_currsector = 0xffff;
           fs->fs_currsize = 0;
@@ -1799,72 +1352,26 @@
           /* Now write the new sector data */
 
           ret = smartfs_writesector(fs, nextsector, (uint8_t *) fs->fs_rwbuffer, 0, fs->fs_llformat.availbytes);
-=======
-      else if (remaining <= 0 && nextsector != entry->firstsector)
-        {
-          /* Yes.. just release the sector */
-
-          ret = FS_IOCTL(fs, BIOC_FREESECT, (unsigned long)nextsector);
->>>>>>> b35a1406
+          if (ret < 0)
+            {
+              ferr("ERROR: Error blanking 1st sector (%d) of file\n", nextsector);
+              goto errout;
+            }
+
+          /* Set the entry's data length to zero ... we just truncated */
+
+          entry->datlen = 0;
+        }
+      else
+        {
+          /* Not the 1st sector -- release it */
+
+          ret = FS_IOCTL(fs, BIOC_FREESECT, (unsigned long) nextsector);
           if (ret < 0)
             {
               ferr("ERROR: Error freeing sector %d\n", nextsector);
-              return ret;
+              goto errout;
             }
-<<<<<<< HEAD
-
-          /* Set the entry's data length to zero ... we just truncated */
-
-          entry->datlen = 0;
-=======
->>>>>>> b35a1406
-        }
-      else
-        {
-          /* No.. Fill our buffer with erased data, retaining any still-
-           * valid bytes at the beginning of the buffer.
-           *
-           * Because of the preceding tests we know that
-           * 0 <= remaining < available.  A special case is remaining == 0
-           * and nextsector == firstsector.  In that case, we need to
-           * overwrite the sector data with the erased state value.  The
-           * underlying SMART block driver will detect this and release the
-           * old sector and create a new one with the new (blank) data.
-           *
-           * Otherwise, we need to preserve the header and overwrite some of
-           * the data.
-           */
-
-          if (remaining == 0)
-            {
-              dest       = (FAR uint8_t *)fs->fs_rwbuffer;
-              destsize   = fs->fs_llformat.availbytes;
-            }
-          else
-            {
-              offset     = sizeof(struct smartfs_chain_header_s) + remaining;
-              dest       = (FAR uint8_t *)&fs->fs_rwbuffer[offset];
-              destsize   = fs->fs_llformat.availbytes - offset;
-
-              *((uint16_t *)header->used)       = remaining;
-              *((uint16_t *)header->nextsector) = SMARTFS_ERASEDSTATE_16BIT;
-
-              remaining  = 0;
-            }
-
-          memset(dest, CONFIG_SMARTFS_ERASEDSTATE, destsize);
-          header->type = SMARTFS_SECTOR_TYPE_FILE;
-
-          /* Now write the new sector data */
-
-          readwrite.count = fs->fs_llformat.availbytes;
-
-          ret = FS_IOCTL(fs, BIOC_WRITESECT, (unsigned long)&readwrite);
-          if (ret < 0)
-            {
-              ferr("ERROR: Error blanking 1st sector (%d) of file\n", nextsector);
-              return ret;
-            }
         }
 
       /* Now move on to the next sector */
@@ -1872,296 +1379,9 @@
       nextsector = sector;
     }
 
-<<<<<<< HEAD
-=======
-#ifdef CONFIG_SMARTFS_USE_SECTOR_BUFFER
-  /* Now deal with the first sector in the event we are using a sector buffer
-   * like we would be if CRC is enabled.
-   *
-   * Using sector buffer and we have an open file context.  Just update the
-   * sector buffer in the open file context.
-   */
-
-  if (length < fs->fs_llformat.availbytes)
-    {
-      /* Read the entire sector */
-
-      readwrite.logsector = entry->firstsector;
-      readwrite.offset    = 0;
-      readwrite.count     = fs->fs_llformat.availbytes;
-      readwrite.buffer    = (uint8_t *)sf->buffer;
-
-      ret = FS_IOCTL(fs, BIOC_READSECT, (unsigned long)&readwrite);
-      if (ret < 0)
-        {
-          return ret;
-        }
-
-      /* Retain any valid data at the beginning of the sector, including the
-       * header.  Special case length == 0
-       */
-
-      if (length == 0)
-        {
-          dest       = (FAR uint8_t *)sf->buffer;
-          destsize   = fs->fs_llformat.availbytes;
-        }
-      else
-        {
-          offset     = sizeof(struct smartfs_chain_header_s) + length;
-          dest       = (FAR uint8_t *)&sf->buffer[offset];
-          destsize   = fs->fs_llformat.availbytes - offset;
-
-          header     = (struct smartfs_chain_header_s *)sf->buffer;
-          *((uint16_t *)header->used)       = length;
-          *((uint16_t *)header->nextsector) = SMARTFS_ERASEDSTATE_16BIT;
-        }
-
-      memset(dest, CONFIG_SMARTFS_ERASEDSTATE, destsize);
-
-      header        = (struct smartfs_chain_header_s *)sf->buffer;
-      header->type  = SMARTFS_SECTOR_TYPE_FILE;
-      sf->bflags    = SMARTFS_BFLAG_DIRTY;
-    }
-#endif
-
-  entry->datlen = length;
-  return OK;
-}
-
-/****************************************************************************
- * Name: smartfs_extendfile
- *
- * Description:
- *   Zero-extend the length of a regular file to 'length'.
- *
- ****************************************************************************/
-
-int smartfs_extendfile(FAR struct smartfs_mountpt_s *fs,
-                       FAR struct smartfs_ofile_s *sf, off_t length)
-{
-  struct smart_read_write_s readwrite;
-  FAR struct smartfs_chain_header_s *header;
-#ifndef CONFIG_SMARTFS_USE_SECTOR_BUFFER
-  FAR uint8_t *buffer;
-#endif
-  off_t remaining;
-  off_t savepos;
-  off_t oldsize;
-  int ret;
-
-  /* We are zero-extending the file.  This is essentially the same as a
-   * write except that (1) we write zeros and (2) we don't update the file
-   * position.
-   */
-
-#ifndef CONFIG_SMARTFS_USE_SECTOR_BUFFER
-  /* In order to perform the writes we will have to have a sector buffer.  If
-   * SmartFS is not configured with a sector buffer then we will, then we
-   * will, unfortunately, need to allocate one.
-   */
-
-  buffer = (FAR uint8_t *)kmm_malloc(SMARTFS_TRUNCBUFFER_SIZE);
-  if (buffer == NULL)
-    {
-      return -ENOMEM;
-    }
-#endif
-
-  /* Loop until either (1) the file has been fully extended with zeroed data
-   * or (2) an error occurs.  We assume we start with the current sector in
-   * cache (ff_currentsector)
-   */
-
-  oldsize   = sf->entry.datlen;
-  remaining = length - oldsize;
-  DEBUGASSERT(length > oldsize);
-
-  /* Seek to the end of the file for the append/write operation, remembering
-   * the current file position.  It will be retored before returneding; the
-   * truncate operation must not alter the file position.
-   */
-
-  savepos = sf->filepos;
-  (void)smartfs_seek_internal(fs, sf, 0, SEEK_END);
-
-  while (remaining > 0)
-    {
-      /* We will fill up the current sector. Write data to the current
-       * sector first.
-       */
-
-#ifdef CONFIG_SMARTFS_USE_SECTOR_BUFFER
-      readwrite.count = fs->fs_llformat.availbytes - sf->curroffset;
-      if (readwrite.count > remaining)
-        {
-          readwrite.count = remaining;
-        }
-
-      memset(&sf->buffer[sf->curroffset], 0, readwrite.count);
-      sf->bflags |= SMARTFS_BFLAG_DIRTY;
-
-#else  /* CONFIG_SMARTFS_USE_SECTOR_BUFFER */
-      readwrite.offset    = sf->curroffset;
-      readwrite.logsector = sf->currsector;
-      readwrite.buffer    = buffer;
-
-      /* Select max size that available in the current sector */
-
-      readwrite.count     = fs->fs_llformat.availbytes - sf->curroffset;
-      if (readwrite.count > remaining)
-        {
-          /* Limit the write to the size for our smaller working buffer*/
-
-          readwrite.count = SMARTFS_TRUNCBUFFER_SIZE;
-        }
-
-      if (readwrite.count > remaining)
-        {
-          /* Futher limit the write to the remaining bytes to write */
-
-          readwrite.count = remaining;
-        }
-
-      /* Perform the write */
-
-      if (readwrite.count > 0)
-        {
-          ret = FS_IOCTL(fs, BIOC_WRITESECT, (unsigned long) &readwrite);
-          if (ret < 0)
-            {
-              ferr("ERROR: Error %d writing sector %d data\n",
-                   ret, sf->currsector);
-              goto errout_with_buffer;
-            }
-        }
-#endif  /* CONFIG_SMARTFS_USE_SECTOR_BUFFER */
-
-      /* Update our control variables */
-
-      sf->entry.datlen += readwrite.count;
-      sf->byteswritten += readwrite.count;
-      sf->curroffset   += readwrite.count;
-      remaining        -= readwrite.count;
-
-      /* Test if we wrote a full sector of data */
-
-#ifdef CONFIG_SMARTFS_USE_SECTOR_BUFFER
-      if (sf->curroffset == fs->fs_llformat.availbytes && remaining)
-        {
-          /* First get a new chained sector */
-
-          ret = FS_IOCTL(fs, BIOC_ALLOCSECT, 0xFFFF);
-          if (ret < 0)
-            {
-              ferr("ERROR: Error %d allocating new sector\n", ret);
-              goto errout_with_buffer;
-            }
-
-          /* Copy the new sector to the old one and chain it */
-
-          header = (struct smartfs_chain_header_s *) sf->buffer;
-          *((uint16_t *)header->nextsector) = (uint16_t)ret;
-
-          /* Now sync the file to write this sector out */
-
-          ret = smartfs_sync_internal(fs, sf);
-          if (ret != OK)
-            {
-              goto errout_with_buffer;
-            }
-
-          /* Record the new sector in our tracking variables and reset the
-           * offset to "zero".
-           */
-
-          if (sf->currsector == SMARTFS_NEXTSECTOR(header))
-            {
-              /* Error allocating logical sector! */
-
-              ferr("ERROR: Duplicate logical sector %d\n", sf->currsector);
-            }
-
-          sf->bflags     = SMARTFS_BFLAG_DIRTY;
-          sf->currsector = SMARTFS_NEXTSECTOR(header);
-          sf->curroffset = sizeof(struct smartfs_chain_header_s);
-          memset(sf->buffer, CONFIG_SMARTFS_ERASEDSTATE, fs->fs_llformat.availbytes);
-          header->type   = SMARTFS_DIRENT_TYPE_FILE;
-        }
-#else  /* CONFIG_SMARTFS_USE_SECTOR_BUFFER */
-
-      if (sf->curroffset == fs->fs_llformat.availbytes)
-        {
-          /* Sync the file to write this sector out */
-
-          ret = smartfs_sync_internal(fs, sf);
-          if (ret != OK)
-            {
-              goto errout_with_buffer;
-            }
-
-          /* Allocate a new sector if needed */
-
-          if (remaining > 0)
-            {
-              /* Allocate a new sector */
-
-              ret = FS_IOCTL(fs, BIOC_ALLOCSECT, 0xFFFF);
-              if (ret < 0)
-                {
-                  ferr("ERROR: Error %d allocating new sector\n", ret);
-                  goto errout_with_buffer;
-                }
-
-              /* Copy the new sector to the old one and chain it */
-
-              header = (struct smartfs_chain_header_s *)fs->fs_rwbuffer;
-              *((FAR uint16_t *)header->nextsector) = (uint16_t)ret;
-
-              readwrite.offset = offsetof(struct smartfs_chain_header_s,
-                                          nextsector);
-              readwrite.buffer = (FAR uint8_t *)header->nextsector;
-              readwrite.count  = sizeof(uint16_t);
-
-              ret = FS_IOCTL(fs, BIOC_WRITESECT, (unsigned long) &readwrite);
-              if (ret < 0)
-                {
-                  ferr("ERROR: Error %d writing next sector\n", ret);
-                  goto errout_with_buffer;
-                }
-
-              /* Record the new sector in our tracking variables and
-               * reset the offset to "zero".
-               */
-
-              if (sf->currsector == SMARTFS_NEXTSECTOR(header))
-                {
-                  /* Error allocating logical sector! */
-
-                  ferr("ERROR: Duplicate logical sector %d\n", sf->currsector);
-                }
-
-              sf->currsector = SMARTFS_NEXTSECTOR(header);
-              sf->curroffset = sizeof(struct smartfs_chain_header_s);
-            }
-        }
-#endif /* CONFIG_SMARTFS_USE_SECTOR_BUFFER */
-    }
-
-  /* The file was successfully extended with zeros */
-
->>>>>>> b35a1406
   ret = OK;
 
-errout_with_buffer:
-#ifndef CONFIG_SMARTFS_USE_SECTOR_BUFFER
-  /* Release the allocated buffer */
-
-  kmm_free(buffer);
-#endif
-  /* Restore the original file position */
-
-  (void)smartfs_seek_internal(fs, sf, savepos, SEEK_SET);
+errout:
   return ret;
 }
 
