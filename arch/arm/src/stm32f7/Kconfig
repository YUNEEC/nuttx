#
# For a description of the syntax of this configuration file,
# see the file kconfig-language.txt in the NuttX tools repository.
#

if ARCH_CHIP_STM32F7

comment "STM32 F7 Configuration Options"

choice
	prompt "STM32 F7 Chip Selection"
	default ARCH_CHIP_STM32F746NG
	depends on ARCH_CHIP_STM32F7

config ARCH_CHIP_STM32F722RC
	bool "STM32F722RC"
	select STM32F7_STM32F722XX
	select STM32F7_FLASH_CONFIG_C
	select STM32F7_IO_CONFIG_R
	---help---
		STM32 F7 Cortex M7, 256 FLASH, 256K (176+16+64) Kb SRAM

config ARCH_CHIP_STM32F722RE
	bool "STM32F722RE"
	select STM32F7_STM32F722XX
	select STM32F7_FLASH_CONFIG_E
	select STM32F7_IO_CONFIG_R
	---help---
		STM32 F7 Cortex M7, 512 FLASH, 256K (176+16+64) Kb SRAM

config ARCH_CHIP_STM32F722VC
	bool "STM32F722VC"
	select STM32F7_STM32F722XX
	select STM32F7_FLASH_CONFIG_C
	select STM32F7_IO_CONFIG_V
	---help---
		STM32 F7 Cortex M7, 256 FLASH, 256K (176+16+64) Kb SRAM

config ARCH_CHIP_STM32F722VE
	bool "STM32F722VE"
	select STM32F7_STM32F722XX
	select STM32F7_FLASH_CONFIG_E
	select STM32F7_IO_CONFIG_V
	---help---
		STM32 F7 Cortex M7, 512 FLASH, 256K (176+16+64) Kb SRAM

config ARCH_CHIP_STM32F722ZC
	bool "STM32F722ZC"
	select STM32F7_STM32F722XX
	select STM32F7_FLASH_CONFIG_C
	select STM32F7_IO_CONFIG_Z
	---help---
		STM32 F7 Cortex M7, 256 FLASH, 256K (176+16+64) Kb SRAM

config ARCH_CHIP_STM32F722ZE
	bool "STM32F722ZE"
	select STM32F7_STM32F722XX
	select STM32F7_FLASH_CONFIG_E
	select STM32F7_IO_CONFIG_Z
	---help---
		STM32 F7 Cortex M7, 512 FLASH, 256K (176+16+64) Kb SRAM

config ARCH_CHIP_STM32F722IC
	bool "STM32F722IC"
	select STM32F7_STM32F722XX
	select STM32F7_FLASH_CONFIG_C
	select STM32F7_IO_CONFIG_I
	---help---
		STM32 F7 Cortex M7, 256 FLASH, 256K (176+16+64) Kb SRAM

config ARCH_CHIP_STM32F722IE
	bool "STM32F722IE"
	select STM32F7_STM32F722XX
	select STM32F7_FLASH_CONFIG_E
	select STM32F7_IO_CONFIG_I
	---help---
		STM32 F7 Cortex M7, 512 FLASH, 256K (176+16+64) Kb SRAM

config ARCH_CHIP_STM32F723RC
	bool "STM32F723RC"
	select STM32F7_STM32F723XX
	select STM32F7_FLASH_CONFIG_C
	select STM32F7_IO_CONFIG_R
	---help---
		STM32 F7 Cortex M7, 256 FLASH, 256K (176+16+64) Kb SRAM

config ARCH_CHIP_STM32F723RE
	bool "STM32F723RE"
	select STM32F7_STM32F723XX
	select STM32F7_FLASH_CONFIG_E
	select STM32F7_IO_CONFIG_R
	---help---
		STM32 F7 Cortex M7, 512 FLASH, 256K (176+16+64) Kb SRAM

config ARCH_CHIP_STM32F723VC
	bool "STM32F723VC"
	select STM32F7_STM32F723XX
	select STM32F7_FLASH_CONFIG_C
	select STM32F7_IO_CONFIG_V
	---help---
		STM32 F7 Cortex M7, 256 FLASH, 256K (176+16+64) Kb SRAM

config ARCH_CHIP_STM32F723VE
	bool "STM32F723VE"
	select STM32F7_STM32F723XX
	select STM32F7_FLASH_CONFIG_E
	select STM32F7_IO_CONFIG_V
	---help---
		STM32 F7 Cortex M7, 512 FLASH, 256K (176+16+64) Kb SRAM

config ARCH_CHIP_STM32F723ZC
	bool "STM32F723ZC"
	select STM32F7_STM32F723XX
	select STM32F7_FLASH_CONFIG_C
	select STM32F7_IO_CONFIG_Z
	---help---
		STM32 F7 Cortex M7, 256 FLASH, 256K (176+16+64) Kb SRAM

config ARCH_CHIP_STM32F723ZE
	bool "STM32F723ZE"
	select STM32F7_STM32F723XX
	select STM32F7_FLASH_CONFIG_E
	select STM32F7_IO_CONFIG_Z
	---help---
		STM32 F7 Cortex M7, 512 FLASH, 256K (176+16+64) Kb SRAM

config ARCH_CHIP_STM32F723IC
	bool "STM32F723IC"
	select STM32F7_STM32F723XX
	select STM32F7_FLASH_CONFIG_C
	select STM32F7_IO_CONFIG_I
	---help---
		STM32 F7 Cortex M7, 256 FLASH, 256K (176+16+64) Kb SRAM

config ARCH_CHIP_STM32F723IE
	bool "STM32F723IE"
	select STM32F7_STM32F723XX
	select STM32F7_FLASH_CONFIG_E
	select STM32F7_IO_CONFIG_I
	---help---
		STM32 F7 Cortex M7, 512 FLASH, 256K (176+16+64) Kb SRAM

config ARCH_CHIP_STM32F745VG
	bool "STM32F745VG"
	select STM32F7_STM32F745XX
	select STM32F7_FLASH_CONFIG_G
	select STM32F7_IO_CONFIG_V
	---help---
		STM32 F7 Cortex M7, 1024 FLASH, 320K (240+16+64) Kb SRAM

config ARCH_CHIP_STM32F745VE
	bool "STM32F745VE"
	select STM32F7_STM32F745XX
	select STM32F7_FLASH_CONFIG_E
	select STM32F7_IO_CONFIG_V
	---help---
		STM32 F7 Cortex M7, 512 FLASH, 320K (240+16+64) Kb SRAM

config ARCH_CHIP_STM32F745IG
	bool "STM32F745IG"
	select STM32F7_STM32F745XX
	select STM32F7_FLASH_CONFIG_G
	select STM32F7_IO_CONFIG_I
	---help---
		STM32 F7 Cortex M7, 1024 FLASH, 320K (240+16+64) Kb SRAM

config ARCH_CHIP_STM32F745IE
	bool "STM32F745IE"
	select STM32F7_STM32F745XX
	select STM32F7_FLASH_CONFIG_E
	select STM32F7_IO_CONFIG_I
	---help---
		STM32 F7 Cortex M7, 512 FLASH, 320K (240+16+64) Kb SRAM

config ARCH_CHIP_STM32F745ZE
	bool "STM32F745ZE"
	select STM32F7_STM32F745XX
	select STM32F7_FLASH_CONFIG_E
	select STM32F7_IO_CONFIG_Z
	---help---
		STM32 F7 Cortex M7, 512 FLASH, 320K (240+16+64) Kb SRAM

config ARCH_CHIP_STM32F745ZG
	bool "STM32F745ZG"
	select STM32F7_STM32F745XX
	select STM32F7_FLASH_CONFIG_G
	select STM32F7_IO_CONFIG_Z
	---help---
		STM32 F7 Cortex M7, 1024 FLASH, 320K (240+16+64) Kb SRAM

config ARCH_CHIP_STM32F746BG
	bool "STM32F746BG"
	select STM32F7_STM32F746XX
	select STM32F7_FLASH_CONFIG_G
	select STM32F7_IO_CONFIG_B
	---help---
		STM32 F7 Cortex M7, 1024 FLASH, 320K (240+16+64) Kb SRAM

config ARCH_CHIP_STM32F746VG
	bool "STM32F746VG"
	select STM32F7_STM32F746XX
	select STM32F7_FLASH_CONFIG_G
	select STM32F7_IO_CONFIG_V
	---help---
		STM32 F7 Cortex M7, 1024 FLASH, 320K (240+16+64) Kb SRAM

config ARCH_CHIP_STM32F746VE
	bool "STM32F746VE"
	select STM32F7_STM32F746XX
	select STM32F7_FLASH_CONFIG_E
	select STM32F7_IO_CONFIG_V
	---help---
		STM32 F7 Cortex M7, 512 FLASH, 320K (240+16+64) Kb SRAM

config ARCH_CHIP_STM32F746BE
	bool "STM32F746BE"
	select STM32F7_STM32F746XX
	select STM32F7_FLASH_CONFIG_E
	select STM32F7_IO_CONFIG_B
	---help---
		STM32 F7 Cortex M7, 512 FLASH, 320K (240+16+64) Kb SRAM

config ARCH_CHIP_STM32F746ZG
	bool "STM32F746ZG"
	select STM32F7_STM32F746XX
	select STM32F7_FLASH_CONFIG_G
	select STM32F7_IO_CONFIG_Z
	---help---
		STM32 F7 Cortex M7, 1024 FLASH, 320K (240+16+64) Kb SRAM

config ARCH_CHIP_STM32F746IE
	bool "STM32F746IE"
	select STM32F7_STM32F746XX
	select STM32F7_FLASH_CONFIG_E
	select STM32F7_IO_CONFIG_I
	---help---
		STM32 F7 Cortex M7, 512 FLASH, 320K (240+16+64) Kb SRAM

config ARCH_CHIP_STM32F746NG
	bool "STM32F746NG"
	select STM32F7_STM32F746XX
	select STM32F7_FLASH_CONFIG_G
	select STM32F7_IO_CONFIG_N
	---help---
		STM32 F7 Cortex M7, 1024 FLASH, 320K (240+16+64) Kb SRAM

config ARCH_CHIP_STM32F746NE
	bool "STM32F746NE"
	select STM32F7_STM32F746XX
	select STM32F7_FLASH_CONFIG_E
	select STM32F7_IO_CONFIG_N
	---help---
		STM32 F7 Cortex M7, 512 FLASH, 320K (240+16+64) Kb SRAM

config ARCH_CHIP_STM32F746ZE
	bool "STM32F746ZE"
	select STM32F7_STM32F746XX
	select STM32F7_FLASH_CONFIG_E
	select STM32F7_IO_CONFIG_Z
	---help---
		STM32 F7 Cortex M7, 512 FLASH, 320K (240+16+64) Kb SRAM

config ARCH_CHIP_STM32F746IG
	bool "STM32F746IG"
	select STM32F7_STM32F746XX
	select STM32F7_FLASH_CONFIG_G
	select STM32F7_IO_CONFIG_I
	---help---
		STM32 F7 Cortex M7, 1024 FLASH, 320K (240+16+64) Kb SRAM

config ARCH_CHIP_STM32F756NG
	bool "STM32F756NG"
	select STM32F7_STM32F756XX
	select STM32F7_FLASH_CONFIG_G
	select STM32F7_IO_CONFIG_N
	---help---
		STM32 F7 Cortex M7, 1024 FLASH, 320K (240+16+64) Kb SRAM

config ARCH_CHIP_STM32F756BG
	bool "STM32F756BG"
	select STM32F7_STM32F756XX
	select STM32F7_FLASH_CONFIG_G
	select STM32F7_IO_CONFIG_B
	---help---
		STM32 F7 Cortex M7, 1024 FLASH, 320K (240+16+64) Kb SRAM

config ARCH_CHIP_STM32F756IG
	bool "STM32F756IG"
	select STM32F7_STM32F756XX
	select STM32F7_FLASH_CONFIG_G
	select STM32F7_IO_CONFIG_I
	---help---
		STM32 F7 Cortex M7, 1024 FLASH, 320K (240+16+64) Kb SRAM

config ARCH_CHIP_STM32F756VG
	bool "STM32F756VG"
	select STM32F7_STM32F756XX
	select STM32F7_FLASH_CONFIG_G
	select STM32F7_IO_CONFIG_V
	---help---
		STM32 F7 Cortex M7, 1024 FLASH, 320K (240+16+64) Kb SRAM

config ARCH_CHIP_STM32F756ZG
	bool "STM32F756ZG"
	select STM32F7_STM32F756XX
	select STM32F7_FLASH_CONFIG_G
	select STM32F7_IO_CONFIG_Z
	---help---
		STM32 F7 Cortex M7, 1024 FLASH, 320K (240+16+64) Kb SRAM

config ARCH_CHIP_STM32F765NI
	bool "STM32F765NI"
	select STM32F7_STM32F765XX
	select STM32F7_FLASH_CONFIG_I
	select STM32F7_IO_CONFIG_N
	---help---
		STM32 F7 Cortex M7, 2048 FLASH, 512K (368+16+128) Kb SRAM

config ARCH_CHIP_STM32F765VI
	bool "STM32F765VI"
	select STM32F7_STM32F765XX
	select STM32F7_FLASH_CONFIG_I
	select STM32F7_IO_CONFIG_V
	---help---
		STM32 F7 Cortex M7, 2048 FLASH, 512K (368+16+128) Kb SRAM

config ARCH_CHIP_STM32F765VG
	bool "STM32F765VG"
	select STM32F7_STM32F765XX
	select STM32F7_FLASH_CONFIG_G
	select STM32F7_IO_CONFIG_V
	---help---
		STM32 F7 Cortex M7, 1024 FLASH, 512K (368+16+128) Kb SRAM

config ARCH_CHIP_STM32F765BI
	bool "STM32F765BI"
	select STM32F7_STM32F765XX
	select STM32F7_FLASH_CONFIG_I
	select STM32F7_IO_CONFIG_B
	---help---
		STM32 F7 Cortex M7, 2048 FLASH, 512K (368+16+128) Kb SRAM

config ARCH_CHIP_STM32F765NG
	bool "STM32F765NG"
	select STM32F7_STM32F765XX
	select STM32F7_FLASH_CONFIG_G
	select STM32F7_IO_CONFIG_N
	---help---
		STM32 F7 Cortex M7, 1024 FLASH, 512K (368+16+128) Kb SRAM

config ARCH_CHIP_STM32F765ZG
	bool "STM32F765ZG"
	select STM32F7_STM32F765XX
	select STM32F7_FLASH_CONFIG_G
	select STM32F7_IO_CONFIG_Z
	---help---
		STM32 F7 Cortex M7, 1024 FLASH, 512K (368+16+128) Kb SRAM

config ARCH_CHIP_STM32F765ZI
	bool "STM32F765ZI"
	select STM32F7_STM32F765XX
	select STM32F7_FLASH_CONFIG_I
	select STM32F7_IO_CONFIG_Z
	---help---
		STM32 F7 Cortex M7, 2048 FLASH, 512K (368+16+128) Kb SRAM

config ARCH_CHIP_STM32F765IG
	bool "STM32F765IG"
	select STM32F7_STM32F765XX
	select STM32F7_FLASH_CONFIG_G
	select STM32F7_IO_CONFIG_I
	---help---
		STM32 F7 Cortex M7, 1024 FLASH, 512K (368+16+128) Kb SRAM

config ARCH_CHIP_STM32F765BG
	bool "STM32F765BG"
	select STM32F7_STM32F765XX
	select STM32F7_FLASH_CONFIG_G
	select STM32F7_IO_CONFIG_B
	---help---
		STM32 F7 Cortex M7, 1024 FLASH, 512K (368+16+128) Kb SRAM

config ARCH_CHIP_STM32F765II
	bool "STM32F765II"
	select STM32F7_STM32F765XX
	select STM32F7_FLASH_CONFIG_I
	select STM32F7_IO_CONFIG_I
	---help---
		STM32 F7 Cortex M7, 2048 FLASH, 512K (368+16+128) Kb SRAM

config ARCH_CHIP_STM32F767NG
	bool "STM32F767NG"
	select STM32F7_STM32F767XX
	select STM32F7_FLASH_CONFIG_G
	select STM32F7_IO_CONFIG_N
	---help---
		STM32 F7 Cortex M7, 1024 FLASH, 512K (368+16+128) Kb SRAM

config ARCH_CHIP_STM32F767IG
	bool "STM32F767IG"
	select STM32F7_STM32F767XX
	select STM32F7_FLASH_CONFIG_G
	select STM32F7_IO_CONFIG_I
	---help---
		STM32 F7 Cortex M7, 1024 FLASH, 512K (368+16+128) Kb SRAM

config ARCH_CHIP_STM32F767VG
	bool "STM32F767VG"
	select STM32F7_STM32F767XX
	select STM32F7_FLASH_CONFIG_G
	select STM32F7_IO_CONFIG_V
	---help---
		STM32 F7 Cortex M7, 1024 FLASH, 512K (368+16+128) Kb SRAM

config ARCH_CHIP_STM32F767ZG
	bool "STM32F767ZG"
	select STM32F7_STM32F767XX
	select STM32F7_FLASH_CONFIG_G
	select STM32F7_IO_CONFIG_Z
	---help---
		STM32 F7 Cortex M7, 1024 FLASH, 512K (368+16+128) Kb SRAM

config ARCH_CHIP_STM32F767NI
	bool "STM32F767NI"
	select STM32F7_STM32F767XX
	select STM32F7_FLASH_CONFIG_I
	select STM32F7_IO_CONFIG_N
	---help---
		STM32 F7 Cortex M7, 2048 FLASH, 512K (368+16+128) Kb SRAM

config ARCH_CHIP_STM32F767VI
	bool "STM32F767VI"
	select STM32F7_STM32F767XX
	select STM32F7_FLASH_CONFIG_I
	select STM32F7_IO_CONFIG_V
	---help---
		STM32 F7 Cortex M7, 2048 FLASH, 512K (368+16+128) Kb SRAM

config ARCH_CHIP_STM32F767BG
	bool "STM32F767BG"
	select STM32F7_STM32F767XX
	select STM32F7_FLASH_CONFIG_G
	select STM32F7_IO_CONFIG_B
	---help---
		STM32 F7 Cortex M7, 1024 FLASH, 512K (368+16+128) Kb SRAM

config ARCH_CHIP_STM32F767ZI
	bool "STM32F767ZI"
	select STM32F7_STM32F767XX
	select STM32F7_FLASH_CONFIG_I
	select STM32F7_IO_CONFIG_Z
	---help---
		STM32 F7 Cortex M7, 2048 FLASH, 512K (368+16+128) Kb SRAM

config ARCH_CHIP_STM32F767II
	bool "STM32F767II"
	select STM32F7_STM32F767XX
	select STM32F7_FLASH_CONFIG_I
	select STM32F7_IO_CONFIG_I
	---help---
		STM32 F7 Cortex M7, 2048 FLASH, 512K (368+16+128) Kb SRAM

config ARCH_CHIP_STM32F769BI
	bool "STM32F769BI"
	select STM32F7_STM32F769XX
	select STM32F7_FLASH_CONFIG_I
	select STM32F7_IO_CONFIG_B
	---help---
		STM32 F7 Cortex M7, 2048 FLASH, 512K (368+16+128) Kb SRAM

config ARCH_CHIP_STM32F769II
	bool "STM32F769II"
	select STM32F7_STM32F769XX
	select STM32F7_FLASH_CONFIG_I
	select STM32F7_IO_CONFIG_I
	---help---
		STM32 F7 Cortex M7, 2048 FLASH, 512K (368+16+128) Kb SRAM

config ARCH_CHIP_STM32F769BG
	bool "STM32F769BG"
	select STM32F7_STM32F769XX
	select STM32F7_FLASH_CONFIG_G
	select STM32F7_IO_CONFIG_B
	---help---
		STM32 F7 Cortex M7, 1024 FLASH, 512K (368+16+128) Kb SRAM

config ARCH_CHIP_STM32F769NI
	bool "STM32F769NI"
	select STM32F7_STM32F769XX
	select STM32F7_FLASH_CONFIG_I
	select STM32F7_IO_CONFIG_N
	---help---
		STM32 F7 Cortex M7, 2048 FLASH, 512K (368+16+128) Kb SRAM

config ARCH_CHIP_STM32F769AI
	bool "STM32F769AI"
	select STM32F7_STM32F769AX
	select STM32F7_FLASH_CONFIG_I
	select STM32F7_IO_CONFIG_A
	---help---
		STM32 F7 Cortex M7, 2048 FLASH, 512K (368+16+128) Kb SRAM

config ARCH_CHIP_STM32F769NG
	bool "STM32F769NG"
	select STM32F7_STM32F769XX
	select STM32F7_FLASH_CONFIG_G
	select STM32F7_IO_CONFIG_N
	---help---
		STM32 F7 Cortex M7, 1024 FLASH, 512K (368+16+128) Kb SRAM

config ARCH_CHIP_STM32F769IG
	bool "STM32F769IG"
	select STM32F7_STM32F769XX
	select STM32F7_FLASH_CONFIG_G
	select STM32F7_IO_CONFIG_I
	---help---
		STM32 F7 Cortex M7, 1024 FLASH, 512K (368+16+128) Kb SRAM

config ARCH_CHIP_STM32F777ZI
	bool "STM32F777ZI"
	select STM32F7_STM32F777XX
	select STM32F7_FLASH_CONFIG_I
	select STM32F7_IO_CONFIG_Z
	---help---
		STM32 F7 Cortex M7, 2048 FLASH, 512K (368+16+128) Kb SRAM

config ARCH_CHIP_STM32F777VI
	bool "STM32F777VI"
	select STM32F7_STM32F777XX
	select STM32F7_FLASH_CONFIG_I
	select STM32F7_IO_CONFIG_V
	---help---
		STM32 F7 Cortex M7, 2048 FLASH, 512K (368+16+128) Kb SRAM

config ARCH_CHIP_STM32F777NI
	bool "STM32F777NI"
	select STM32F7_STM32F777XX
	select STM32F7_FLASH_CONFIG_I
	select STM32F7_IO_CONFIG_N
	---help---
		STM32 F7 Cortex M7, 2048 FLASH, 512K (368+16+128) Kb SRAM

config ARCH_CHIP_STM32F777BI
	bool "STM32F777BI"
	select STM32F7_STM32F777XX
	select STM32F7_FLASH_CONFIG_I
	select STM32F7_IO_CONFIG_B
	---help---
		STM32 F7 Cortex M7, 2048 FLASH, 512K (368+16+128) Kb SRAM

config ARCH_CHIP_STM32F777II
	bool "STM32F777II"
	select STM32F7_STM32F777XX
	select STM32F7_FLASH_CONFIG_I
	select STM32F7_IO_CONFIG_I
	---help---
		STM32 F7 Cortex M7, 2048 FLASH, 512K (368+16+128) Kb SRAM

config ARCH_CHIP_STM32F778AI
	bool "STM32F778AI"
	select STM32F7_STM32F778AX
	select STM32F7_FLASH_CONFIG_I
	select STM32F7_IO_CONFIG_A
	---help---
		STM32 F7 Cortex M7, 2048 FLASH, 512K (368+16+128) Kb SRAM

config ARCH_CHIP_STM32F779II
	bool "STM32F779II"
	select STM32F7_STM32F779XX
	select STM32F7_FLASH_CONFIG_I
	select STM32F7_IO_CONFIG_I
	---help---
		STM32 F7 Cortex M7, 2048 FLASH, 512K (368+16+128) Kb SRAM

config ARCH_CHIP_STM32F779NI
	bool "STM32F779NI"
	select STM32F7_STM32F779XX
	select STM32F7_FLASH_CONFIG_I
	select STM32F7_IO_CONFIG_N
	---help---
		STM32 F7 Cortex M7, 2048 FLASH, 512K (368+16+128) Kb SRAM

config ARCH_CHIP_STM32F779BI
	bool "STM32F779BI"
	select STM32F7_STM32F779XX
	select STM32F7_FLASH_CONFIG_I
	select STM32F7_IO_CONFIG_B
	---help---
		STM32 F7 Cortex M7, 2048 FLASH, 512K (368+16+128) Kb SRAM

config ARCH_CHIP_STM32F779AI
	bool "STM32F779AI"
	select STM32F7_STM32F779XX
	select STM32F7_FLASH_CONFIG_I
	select STM32F7_IO_CONFIG_A
	---help---
		STM32 F7 Cortex M7, 2048 FLASH, 512K (368+16+128) Kb SRAM

endchoice # STM32 F7 Chip Selection

config STM32F7_STM32F72XX
	bool
	default n

config STM32F7_STM32F73XX
	bool
	default n

config STM32F7_STM32F74XX
	bool
	default n

config STM32F7_STM32F75XX
	bool
	default n

config STM32F7_STM32F76XX
	bool
	default n

config STM32F7_STM32F77XX
	bool
	default n

config STM32F7_IO_CONFIG_R
	bool
	default n

config STM32F7_IO_CONFIG_V
	bool
	default n

config STM32F7_IO_CONFIG_I
	bool
	default n

config STM32F7_IO_CONFIG_Z
	bool
	default n

config STM32F7_IO_CONFIG_N
	bool
	default n

config STM32F7_IO_CONFIG_B
	bool
	default n

config STM32F7_IO_CONFIG_A
	bool
	default n

config STM32F7_STM32F722XX
	bool
	default n
	select STM32F7_STM32F72XX
	select ARCH_HAVE_FPU
	select ARCH_HAVE_SDIO_DELAYED_INVLDT
	select ARMV7M_HAVE_ICACHE
	select ARMV7M_HAVE_DCACHE
	select ARMV7M_HAVE_ITCM
	select ARMV7M_HAVE_DTCM
	select STM32F7_HAVE_FMC
	select STM32F7_HAVE_RNG
	select STM32F7_HAVE_SPI4 if !STM32F7_IO_CONFIG_R
	select STM32F7_HAVE_SPI5 if !(STM32F7_IO_CONFIG_R || STM32F7_IO_CONFIG_V)
	select STM32F7_HAVE_CRYP
	select STM32F7_HAVE_SDMMC2 if !STM32F7_IO_CONFIG_R

config STM32F7_STM32F723XX
	bool
	default n
	select STM32F7_STM32F72XX
	select ARCH_HAVE_FPU
	select ARCH_HAVE_SDIO_DELAYED_INVLDT
	select ARMV7M_HAVE_ICACHE
	select ARMV7M_HAVE_DCACHE
	select ARMV7M_HAVE_ITCM
	select ARMV7M_HAVE_DTCM
	select STM32F7_HAVE_FMC
	select STM32F7_HAVE_RNG
	select STM32F7_HAVE_SPI4 if !STM32F7_IO_CONFIG_R
	select STM32F7_HAVE_SPI5 if !(STM32F7_IO_CONFIG_R || STM32F7_IO_CONFIG_V)
	select STM32F7_HAVE_CRYP
	select STM32F7_HAVE_SDMMC2 if !STM32F7_IO_CONFIG_R

config STM32F7_STM32F745XX
	bool
	default n
	select STM32F7_STM32F74XX
	select ARCH_HAVE_FPU
	select ARCH_HAVE_SDIO_DELAYED_INVLDT
	select ARMV7M_HAVE_ICACHE
	select ARMV7M_HAVE_DCACHE
	select ARMV7M_HAVE_ITCM
	select ARMV7M_HAVE_DTCM
	select STM32F7_HAVE_FMC
	select STM32F7_HAVE_ETHRNET
	select STM32F7_HAVE_RNG
	select STM32F7_HAVE_SPI5 if !STM32F7_IO_CONFIG_V
	select STM32F7_HAVE_SPI6 if !STM32F7_IO_CONFIG_V
	select STM32F7_HAVE_DCMI
	select STM32F7_HAVE_DMA2D
	select STM32F7_HAVE_CAN2
	select STM32F7_HAVE_SPI4

config STM32F7_STM32F746XX
	bool
	default n
	select STM32F7_STM32F74XX
	select ARCH_HAVE_FPU
	select ARCH_HAVE_SDIO_DELAYED_INVLDT
	select ARMV7M_HAVE_ICACHE
	select ARMV7M_HAVE_DCACHE
	select ARMV7M_HAVE_ITCM
	select ARMV7M_HAVE_DTCM
	select STM32F7_HAVE_FMC
	select STM32F7_HAVE_ETHRNET
	select STM32F7_HAVE_RNG
	select STM32F7_HAVE_SPI5 if !STM32F7_IO_CONFIG_V
	select STM32F7_HAVE_SPI6 if !STM32F7_IO_CONFIG_V
	select STM32F7_HAVE_DCMI
	select STM32F7_HAVE_LTDC
	select STM32F7_HAVE_DMA2D
	select STM32F7_HAVE_CAN2
	select STM32F7_HAVE_SPI4

config STM32F7_STM32F756XX
	bool
	default n
	select STM32F7_STM32F75XX
	select ARCH_HAVE_FPU
	select ARMV7M_HAVE_ICACHE
	select ARMV7M_HAVE_DCACHE
	select ARMV7M_HAVE_ITCM
	select ARMV7M_HAVE_DTCM
	select STM32F7_HAVE_FMC
	select STM32F7_HAVE_ETHRNET
	select STM32F7_HAVE_RNG
	select STM32F7_HAVE_SPI5 if !STM32F7_IO_CONFIG_V
	select STM32F7_HAVE_SPI6 if !STM32F7_IO_CONFIG_V
	select STM32F7_HAVE_LTDC
	select STM32F7_HAVE_DMA2D
	select STM32F7_HAVE_CRYP
	select STM32F7_HAVE_HASH
	select STM32F7_HAVE_CAN2
	select STM32F7_HAVE_SPI4

config STM32F7_STM32F765XX
	bool
	default n
	select STM32F7_STM32F76XX
	select ARCH_HAVE_FPU
	select ARCH_HAVE_DPFPU
	select ARCH_HAVE_SDIO_DELAYED_INVLDT
	select ARMV7M_HAVE_ICACHE
	select ARMV7M_HAVE_DCACHE
	select ARMV7M_HAVE_ITCM
	select ARMV7M_HAVE_DTCM
	select STM32F7_HAVE_FMC
	select STM32F7_HAVE_ETHRNET
	select STM32F7_HAVE_RNG # data sheet says yes, Product matix says no
	select STM32F7_HAVE_SPI5 if !STM32F7_IO_CONFIG_V
	select STM32F7_HAVE_SPI6 if !STM32F7_IO_CONFIG_V
	select STM32F7_HAVE_SDMMC2 if !STM32F7_IO_CONFIG_V
	select STM32F7_HAVE_CAN3
	select STM32F7_HAVE_DCMI
	select STM32F7_HAVE_DMA2D
	select STM32F7_HAVE_DFSDM1
	select STM32F7_HAVE_CAN2
	select STM32F7_HAVE_SPI4

config STM32F7_STM32F767XX
	bool
	default n
	select STM32F7_STM32F76XX
	select ARCH_HAVE_FPU
	select ARCH_HAVE_DPFPU
	select ARMV7M_HAVE_ICACHE
	select ARMV7M_HAVE_DCACHE
	select ARMV7M_HAVE_ITCM
	select ARMV7M_HAVE_DTCM
	select STM32F7_HAVE_FMC
	select STM32F7_HAVE_ETHRNET
	select STM32F7_HAVE_RNG
	select STM32F7_HAVE_SPI5 if !STM32F7_IO_CONFIG_V
	select STM32F7_HAVE_SPI6 if !STM32F7_IO_CONFIG_V
	select STM32F7_HAVE_SDMMC2 if !STM32F7_IO_CONFIG_V
	select STM32F7_HAVE_CAN3
	select STM32F7_HAVE_DCMI
	select STM32F7_HAVE_DSIHOST if !(STM32F7_IO_CONFIG_V || STM32F7_IO_CONFIG_Z)
	select STM32F7_HAVE_LTDC
	select STM32F7_HAVE_DMA2D
	select STM32F7_HAVE_JPEG
	select STM32F7_HAVE_DFSDM1
	select STM32F7_HAVE_CAN2
	select STM32F7_HAVE_SPI4

config STM32F7_STM32F768XX # Revisit Wehn parts released
	bool
	default n
	select STM32F7_STM32F76XX
	select ARCH_HAVE_FPU
	select ARCH_HAVE_DPFPU
	select ARCH_HAVE_SDIO_DELAYED_INVLDT
	select ARMV7M_HAVE_ICACHE
	select ARMV7M_HAVE_DCACHE
	select ARMV7M_HAVE_ITCM
	select ARMV7M_HAVE_DTCM
	select STM32F7_HAVE_FMC
	select STM32F7_HAVE_ETHRNET
	select STM32F7_HAVE_RNG
	select STM32F7_HAVE_SPI5 if !STM32F7_IO_CONFIG_V
	select STM32F7_HAVE_SPI6 if !STM32F7_IO_CONFIG_V
	select STM32F7_HAVE_SDMMC2 if !STM32F7_IO_CONFIG_V
	select STM32F7_HAVE_CAN3
	select STM32F7_HAVE_DCMI
	select STM32F7_HAVE_DSIHOST if !(STM32F7_IO_CONFIG_V || STM32F7_IO_CONFIG_Z)
	select STM32F7_HAVE_LTDC
	select STM32F7_HAVE_DMA2D
	select STM32F7_HAVE_JPEG
	select STM32F7_HAVE_DFSDM1
	select STM32F7_HAVE_CAN2
	select STM32F7_HAVE_SPI4

config STM32F7_STM32F768AX # Revisit When parts released
	bool
	default n
	select STM32F7_STM32F76XX
	select ARCH_HAVE_FPU
	select ARCH_HAVE_DPFPU
	select ARCH_HAVE_SDIO_DELAYED_INVLDT
	select ARMV7M_HAVE_ICACHE
	select ARMV7M_HAVE_DCACHE
	select ARMV7M_HAVE_ITCM
	select ARMV7M_HAVE_DTCM
	select STM32F7_HAVE_FMC
	select STM32F7_HAVE_RNG
	select STM32F7_HAVE_SPI5
	select STM32F7_HAVE_SPI6
	select STM32F7_HAVE_SDMMC2
	select STM32F7_HAVE_CAN3
	select STM32F7_HAVE_DCMI
	select STM32F7_HAVE_DSIHOST
	select STM32F7_HAVE_LTDC
	select STM32F7_HAVE_DMA2D
	select STM32F7_HAVE_JPEG
	select STM32F7_HAVE_DFSDM1
	select STM32F7_HAVE_CAN2
	select STM32F7_HAVE_SPI4

config STM32F7_STM32F769XX
	bool
	default n
	select STM32F7_STM32F76XX
	select ARCH_HAVE_FPU
	select ARCH_HAVE_DPFPU
	select ARCH_HAVE_SDIO_DELAYED_INVLDT
	select ARMV7M_HAVE_ICACHE
	select ARMV7M_HAVE_DCACHE
	select ARMV7M_HAVE_ITCM
	select ARMV7M_HAVE_DTCM
	select STM32F7_HAVE_FMC
	select STM32F7_HAVE_ETHRNET
	select STM32F7_HAVE_RNG
	select STM32F7_HAVE_SPI5 if !STM32F7_IO_CONFIG_V
	select STM32F7_HAVE_SPI6 if !STM32F7_IO_CONFIG_V
	select STM32F7_HAVE_SDMMC2 if !STM32F7_IO_CONFIG_V
	select STM32F7_HAVE_CAN3
	select STM32F7_HAVE_DCMI
	select STM32F7_HAVE_DSIHOST if !(STM32F7_IO_CONFIG_V || STM32F7_IO_CONFIG_Z)
	select STM32F7_HAVE_LTDC
	select STM32F7_HAVE_DMA2D
	select STM32F7_HAVE_JPEG
	select STM32F7_HAVE_DFSDM1
	select STM32F7_HAVE_CAN2
	select STM32F7_HAVE_SPI4

config STM32F7_STM32F769AX # Revisit When parts released
	bool
	default n
	select STM32F7_STM32F76XX
	select ARCH_HAVE_FPU
	select ARCH_HAVE_DPFPU
	select ARCH_HAVE_SDIO_DELAYED_INVLDT
	select ARMV7M_HAVE_ICACHE
	select ARMV7M_HAVE_DCACHE
	select ARMV7M_HAVE_ITCM
	select ARMV7M_HAVE_DTCM
	select STM32F7_HAVE_FMC
	select STM32F7_HAVE_RNG
	select STM32F7_HAVE_SPI5
	select STM32F7_HAVE_SPI6
	select STM32F7_HAVE_SDMMC2
	select STM32F7_HAVE_CAN3
	select STM32F7_HAVE_DCMI
	select STM32F7_HAVE_DSIHOST
	select STM32F7_HAVE_LTDC
	select STM32F7_HAVE_DMA2D
	select STM32F7_HAVE_JPEG
	select STM32F7_HAVE_DFSDM1
	select STM32F7_HAVE_CAN2
	select STM32F7_HAVE_SPI4

config STM32F7_STM32F777XX
	bool
	default n
	select STM32F7_STM32F77XX
	select ARCH_HAVE_FPU
	select ARCH_HAVE_DPFPU
	select ARCH_HAVE_SDIO_DELAYED_INVLDT
	select ARMV7M_HAVE_ICACHE
	select ARMV7M_HAVE_DCACHE
	select ARMV7M_HAVE_ITCM
	select ARMV7M_HAVE_DTCM
	select STM32F7_HAVE_FMC
	select STM32F7_HAVE_ETHRNET
	select STM32F7_HAVE_RNG
	select STM32F7_HAVE_SPI5 if !STM32F7_IO_CONFIG_V
	select STM32F7_HAVE_SPI6 if !STM32F7_IO_CONFIG_V
	select STM32F7_HAVE_SDMMC2 if !STM32F7_IO_CONFIG_V
	select STM32F7_HAVE_CAN3
	select STM32F7_HAVE_DCMI
	select STM32F7_HAVE_DSIHOST if !(STM32F7_IO_CONFIG_V || STM32F7_IO_CONFIG_Z)
	select STM32F7_HAVE_LTDC
	select STM32F7_HAVE_DMA2D
	select STM32F7_HAVE_JPEG
	select STM32F7_HAVE_CRYP
	select STM32F7_HAVE_HASH
	select STM32F7_HAVE_DFSDM1
	select STM32F7_HAVE_CAN2
	select STM32F7_HAVE_SPI4

config STM32F7_STM32F778XX # Revisit when parts released
	bool
	default n
	select STM32F7_STM32F77XX
	select ARCH_HAVE_FPU
	select ARCH_HAVE_DPFPU
	select ARCH_HAVE_SDIO_DELAYED_INVLDT
	select ARMV7M_HAVE_ICACHE
	select ARMV7M_HAVE_DCACHE
	select ARMV7M_HAVE_ITCM
	select ARMV7M_HAVE_DTCM
	select STM32F7_HAVE_FMC
	select STM32F7_HAVE_ETHRNET
	select STM32F7_HAVE_RNG
	select STM32F7_HAVE_SPI5 if !STM32F7_IO_CONFIG_V
	select STM32F7_HAVE_SPI6 if !STM32F7_IO_CONFIG_V
	select STM32F7_HAVE_SDMMC2 if !STM32F7_IO_CONFIG_V
	select STM32F7_HAVE_CAN3
	select STM32F7_HAVE_DCMI
	select STM32F7_HAVE_DSIHOST
	select STM32F7_HAVE_LTDC
	select STM32F7_HAVE_DMA2D
	select STM32F7_HAVE_JPEG
	select STM32F7_HAVE_CRYP
	select STM32F7_HAVE_HASH
	select STM32F7_HAVE_DFSDM1
	select STM32F7_HAVE_CAN2
	select STM32F7_HAVE_SPI4

config STM32F7_STM32F778AX
	bool
	default n
	select STM32F7_STM32F77XX
	select ARCH_HAVE_FPU
	select ARCH_HAVE_DPFPU
	select ARCH_HAVE_SDIO_DELAYED_INVLDT
	select ARMV7M_HAVE_ICACHE
	select ARMV7M_HAVE_DCACHE
	select ARMV7M_HAVE_ITCM
	select ARMV7M_HAVE_DTCM
	select STM32F7_HAVE_FMC
	select STM32F7_HAVE_RNG
	select STM32F7_HAVE_SPI5
	select STM32F7_HAVE_SPI6
	select STM32F7_HAVE_SDMMC2
	select STM32F7_HAVE_CAN3
	select STM32F7_HAVE_DCMI
	select STM32F7_HAVE_DSIHOST
	select STM32F7_HAVE_LTDC
	select STM32F7_HAVE_DMA2D
	select STM32F7_HAVE_JPEG
	select STM32F7_HAVE_CRYP
	select STM32F7_HAVE_HASH
	select STM32F7_HAVE_DFSDM1
	select STM32F7_HAVE_CAN2
	select STM32F7_HAVE_SPI4

config STM32F7_STM32F779XX
	bool
	default n
	select STM32F7_STM32F77XX
	select ARCH_HAVE_FPU
	select ARCH_HAVE_DPFPU
	select ARCH_HAVE_SDIO_DELAYED_INVLDT
	select ARMV7M_HAVE_ICACHE
	select ARMV7M_HAVE_DCACHE
	select ARMV7M_HAVE_ITCM
	select ARMV7M_HAVE_DTCM
	select STM32F7_HAVE_FMC
	select STM32F7_HAVE_ETHRNET
	select STM32F7_HAVE_RNG
	select STM32F7_HAVE_SPI5 if !STM32F7_IO_CONFIG_V
	select STM32F7_HAVE_SPI6 if !STM32F7_IO_CONFIG_V
	select STM32F7_HAVE_SDMMC2 if !STM32F7_IO_CONFIG_V
	select STM32F7_HAVE_CAN3
	select STM32F7_HAVE_DCMI
	select STM32F7_HAVE_DSIHOST if !(STM32F7_IO_CONFIG_V || STM32F7_IO_CONFIG_Z)
	select STM32F7_HAVE_LTDC
	select STM32F7_HAVE_DMA2D
	select STM32F7_HAVE_JPEG
	select STM32F7_HAVE_CRYP
	select STM32F7_HAVE_HASH
	select STM32F7_HAVE_DFSDM1
	select STM32F7_HAVE_CAN2
	select STM32F7_HAVE_SPI4

config STM32F7_STM32F779AX
	bool
	default n
	select STM32F7_STM32F77XX
	select ARCH_HAVE_FPU
	select ARCH_HAVE_DPFPU
	select ARCH_HAVE_SDIO_DELAYED_INVLDT
	select ARMV7M_HAVE_ICACHE
	select ARMV7M_HAVE_DCACHE
	select ARMV7M_HAVE_ITCM
	select ARMV7M_HAVE_DTCM
	select STM32F7_HAVE_FMC
	select STM32F7_HAVE_RNG
	select STM32F7_HAVE_SPI5 if !STM32F7_IO_CONFIG_V
	select STM32F7_HAVE_SPI6 if !STM32F7_IO_CONFIG_V
	select STM32F7_HAVE_SDMMC2 if !STM32F7_IO_CONFIG_V
	select STM32F7_HAVE_CAN3
	select STM32F7_HAVE_DCMI
	select STM32F7_HAVE_DSIHOST if !(STM32F7_IO_CONFIG_V || STM32F7_IO_CONFIG_Z)
	select STM32F7_HAVE_LTDC
	select STM32F7_HAVE_DMA2D
	select STM32F7_HAVE_JPEG
	select STM32F7_HAVE_CRYP
	select STM32F7_HAVE_HASH
	select STM32F7_HAVE_DFSDM1
	select STM32F7_HAVE_CAN2
	select STM32F7_HAVE_SPI4

config STM32F7_FLASH_CONFIG_E
	bool
	default n

config STM32F7_FLASH_CONFIG_G
	bool
	default n

config STM32F7_FLASH_CONFIG_I
	bool
	default n

choice
	prompt "Override Flash Size Designator"
	depends on ARCH_CHIP_STM32F7
	default STM32F7_FLASH_OVERRIDE_DEFAULT
	---help---
		STM32F7 series parts numbering (sans the package type) ends with a letter
		that designates the FLASH size.

				Designator  Size in KiB
				   C	256
				   E	512
				   G	1024
				   I	2048

		This configuration option defaults to using the configuration based on that designator
		or the default smaller size if there is no last character designator is present in the
		STM32 Chip Selection.

		Examples:
		   If the STM32F745VE is chosen, the Flash configuration would be 'E', if a variant of
		   the part with a 2048 KiB Flash is released in the future one could simply select
		   the 'I' designator here.

		   If an STM32F7xxx Series parts is chosen the default Flash configuration will be set
		   herein and can be changed.

config STM32F7_FLASH_OVERRIDE_DEFAULT
			bool "Default"

config STM32F7_FLASH_OVERRIDE_C
			bool "C 256KiB"

config STM32F7_FLASH_OVERRIDE_E
			bool "E 512KiB"

config STM32F7_FLASH_OVERRIDE_G
			bool "G 1024KiB"

config STM32F7_FLASH_OVERRIDE_I
			bool "I 2048KiB"

endchoice # "Override Flash Size Designator"

config STM32F7_FLASH_ART_ACCELERATOR
	bool "Flash ART Accelerator"
	default n
	---help---
		ART Accelerator on the flash memory ITCM interface accelerates code execution
		with a system of instruction prefetch and cache lines.

		Enable if code and/or read-only data is accessed through ITCM bus instead of
		AXIM bus.

menu "STM32 Peripheral Support"

# These "hidden" settings determine is a peripheral option is available for the
# selection MCU

config STM32F7_HAVE_LTDC
	bool
	default n

config STM32F7_HAVE_FMC
	bool
	default n

config STM32F7_HAVE_ETHRNET
	bool
	default n

config STM32F7_HAVE_RNG
	bool
	default n

config STM32F7_HAVE_SPI4
	bool
	default n

config STM32F7_HAVE_SPI5
	bool
	default n

config STM32F7_HAVE_SPI6
	bool
	default n

config STM32F7_HAVE_SDMMC2
	bool
	default n

config STM32F7_HAVE_ADC1_DMA
	bool
	default n

config STM32F7_HAVE_ADC2_DMA
	bool
	default n

config STM32F7_HAVE_ADC3_DMA
	bool
	default n

config STM32F7_HAVE_CAN2
	bool
	default n

config STM32F7_HAVE_CAN3
	bool
	default n

config STM32F7_HAVE_DCMI
	bool
	default n

config STM32F7_HAVE_DSIHOST
	bool
	default n

config STM32F7_HAVE_LTDC
	bool
	default n

config STM32F7_HAVE_DMA2D
	bool
	default n

config STM32F7_HAVE_JPEG
	bool
	default n

config STM32F7_HAVE_CRYP
	bool
	default n

config STM32F7_HAVE_HASH
	bool
	default n

config STM32F7_HAVE_DFSDM1
	bool
	default n

# These "hidden" settings are the OR of individual peripheral selections
# indicating that the general capability is required.

config STM32F7_ADC
	bool
	default n

config STM32F7_CAN
	bool
	default n

config STM32F7_DAC
	bool
	default n

config STM32F7_DMA
	bool
	default n

config STM32F7_I2C
	bool
	default n

config STM32F7_SAI
	bool
	default n

config STM32F7_SDMMC
	bool
	default n

config STM32F7_SPI
	bool
	default n

config STM32F7_TIM
	bool
	default n

config STM32F7_USART
	bool
	default n

# These are the peripheral selections proper

config STM32F7_ADC1
	bool "ADC1"
	default n
	select STM32F7_ADC
	select STM32F7_HAVE_ADC1_DMA if STM32F7_DMA2

config STM32F7_ADC2
	bool "ADC2"
	default n
	select STM32F7_ADC
	select STM32F7_HAVE_ADC2_DMA if STM32F7_DMA2

config STM32F7_ADC3
	bool "ADC3"
	default n
	select STM32F7_ADC
	select STM32F7_HAVE_ADC3_DMA if STM32F7_DMA2

config STM32F7_BKPSRAM
	bool "Enable BKP RAM Domain"
	default n

config STM32F7_CAN1
	bool "CAN1"
	default n
	select CAN
	select STM32F7_CAN

config STM32F7_CAN2
	bool "CAN2"
	default n
	select CAN
	select STM32F7_CAN

config STM32F7_CAN3
	bool "CAN3"
	default n
	select CAN
	select STM32F7_CAN
	depends on STM32F7_HAVE_CAN3

config STM32F7_CEC
	bool "CEC"
	default n
	depends on STM32F7_VALUELINE

config STM32F7_CRC
	bool "CRC"
	default n

config STM32F7_CRYP
	bool "CRYP"
	depends on STM32F7_HAVE_CRYP
	default n

config STM32F7_DFSDM1
	bool "DFSDM1"
	default n
	depends on STM32F7_HAVE_DFSDM1
	select ARCH_HAVE_DFSDM1

config STM32F7_DMA1
	bool "DMA1"
	default n
	select STM32F7_DMA
	select ARCH_DMA

config STM32F7_DMA2
	bool "DMA2"
	default n
	select STM32F7_DMA
	select ARCH_DMA

config STM32F7_DAC1
	bool "DAC1"
	default n
	select STM32F7_DAC

config STM32F7_DAC2
	bool "DAC2"
	default n
	select STM32F7_DAC

config STM32F7_DCMI
	bool "DCMI"
	default n
	depends on STM32F7_HAVE_DCMI
	---help---
		The devices embed a camera interface that can connect with camera
		modules and CMOS sensors through an 8-bit to 14-bit parallel interface,
		 to receive video data.

config STM32F7_DSIHOST
	bool "DSIHOST"
	default n
	depends on STM32F7_HAVE_DSIHOST
	---help---
		The DSI Host is a dedicated peripheral for interfacing with MIPI® DSI
		 compliant displays.

config STM32F7_DMA2D
	bool "DMA2D"
	default n
	select FB
	select FB_OVERLAY
	depends on STM32F7_HAVE_DMA2D
	---help---
		The STM32 DMA2D is an Chrom-Art Accelerator for image manipulation
		available on the STM32 F7 devices.

config STM32F7_JPEG
	bool "JPEG"
	default n
	depends on STM32F7_HAVE_JPEG
	---help---
		The JPEG codec provides an fast and simple hardware compressor and
		 decompressor of JPEG images with full management of JPEG headers.

config STM32F7_ETHMAC
	bool "Ethernet MAC"
	default n
	depends on STM32F7_HAVE_ETHRNET
	select NETDEVICES
	select ARCH_HAVE_PHY

config STM32F7_FMC
	bool "FMC"
	depends on STM32F7_HAVE_FMC
	default n

config STM32F7_HASH
	bool "HASH"
	default n
	depends on STM32F7_HAVE_HASH
	select ARCH_HAVE_HASH

config STM32F7_CEC
	bool "HDMI-CEC"
	default n

config STM32F7_I2C1
	bool "I2C1"
	default n
	select STM32F7_I2C

config STM32F7_I2C2
	bool "I2C2"
	default n
	select STM32F7_I2C

config STM32F7_I2C3
	bool "I2C3"
	default n
	select STM32F7_I2C

config STM32F7_I2C4
	bool "I2C4"
	default n
	select STM32F7_I2C

config STM32F7_LPTIM1
	bool "Low-power timer 1"
	default n

config STM32F7_LTDC
	bool "LTDC"
	default n
	select FB
	depends on STM32F7_HAVE_LTDC
	---help---
		The STM32 LTDC is an LCD-TFT Display Controller available on
		the STM32F7x6, STM32F7x7, STM32F7x8 and STM32F7x9 devices.
		It features a standard RGB888 parallel video interface (along
		with HSYNC, VSYNC, etc.) for controlling TFT LCD displays.
		With the STM32F7x8/9, the graphics signals can optionally
		be output via DSI instead of the parallel interface:
		See config options STM32F7_DSIHOST and STM32F7_LTDC_USE_DSI.

config STM32F7_OTGFS
	bool "OTG FS"
	default n
	select USBHOST_HAVE_ASYNCH if USBHOST

config STM32F7_OTGHS
	bool "OTG HS"
	default n
	select USBHOST_HAVE_ASYNCH if USBHOST

config STM32F7_QUADSPI
	bool "QuadSPI"
	default n

config STM32F7_RTC
	bool "RTC"
	default n
	select RTC

config STM32F7_PWR
	bool "PWR"
	default n

config STM32F7_RNG
	bool "RNG"
	default n
	depends on STM32F7_HAVE_RNG
	select ARCH_HAVE_RNG

config STM32F7_SAI1
	bool "SAI1"
	default n
	select STM32F7_SAI

config STM32F7_SAI2
	bool "SAI2"
	default n
	select STM32F7_SAI

config STM32F7_SDMMC1
	bool "SDMMC1"
	default n
	select STM32F7_SDMMC
	select ARCH_HAVE_SDIO
	select ARCH_HAVE_SDIOWAIT_WRCOMPLETE
	select ARCH_HAVE_SDIO_PREFLIGHT
	select SDIO_BLOCKSETUP

config STM32F7_SDMMC2
	bool "SDMMC2"
	default n
	depends on STM32F7_HAVE_SDMMC2
	select STM32F7_SDMMC
	select ARCH_HAVE_SDIO
	select ARCH_HAVE_SDIOWAIT_WRCOMPLETE
	select ARCH_HAVE_SDIO_PREFLIGHT
	select SDIO_BLOCKSETUP

config STM32F7_SPDIFRX
	bool "SPDIFRX"
	default n

config STM32F7_SPI1
	bool "SPI1"
	default n
	select SPI
	select STM32F7_SPI

config STM32F7_SPI2
	bool "SPI2"
	default n
	select SPI
	select STM32F7_SPI

config STM32F7_SPI3
	bool "SPI3"
	default n
	select SPI
	select STM32F7_SPI

config STM32F7_SPI4
	bool "SPI4"
	default n
	depends on STM32F7_HAVE_SPI4
	select SPI
	select STM32F7_SPI

config STM32F7_SPI5
	bool "SPI5"
	default n
	depends on STM32F7_HAVE_SPI5
	select SPI
	select STM32F7_SPI

config STM32F7_SPI6
	bool "SPI6"
	default n
	depends on STM32F7_HAVE_SPI6
	select SPI
	select STM32F7_SPI

config STM32F7_TIM1
	bool "TIM1"
	default n
	select STM32F7_TIM

config STM32F7_TIM2
	bool "TIM2"
	default n
	select STM32F7_TIM

config STM32F7_TIM3
	bool "TIM3"
	default n
	select STM32F7_TIM

config STM32F7_TIM4
	bool "TIM4"
	default n
	select STM32F7_TIM

config STM32F7_TIM5
	bool "TIM5"
	default n
	select STM32F7_TIM

config STM32F7_TIM6
	bool "TIM6"
	default n
	select STM32F7_TIM

config STM32F7_TIM7
	bool "TIM7"
	default n
	select STM32F7_TIM

config STM32F7_TIM8
	bool "TIM8"
	default n
	select STM32F7_TIM

config STM32F7_TIM9
	bool "TIM9"
	default n
	select STM32F7_TIM

config STM32F7_TIM10
	bool "TIM10"
	default n
	select STM32F7_TIM

config STM32F7_TIM11
	bool "TIM11"
	default n
	select STM32F7_TIM

config STM32F7_TIM12
	bool "TIM12"
	default n
	select STM32F7_TIM

config STM32F7_TIM13
	bool "TIM13"
	default n
	select STM32F7_TIM

config STM32F7_TIM14
	bool "TIM14"
	default n
	select STM32F7_TIM

config STM32F7_USART1
	bool "USART1"
	default n
	select USART1_SERIALDRIVER
	select ARCH_HAVE_SERIAL_TERMIOS
	select STM32F7_USART

config STM32F7_USART2
	bool "USART2"
	default n
	select USART2_SERIALDRIVER
	select ARCH_HAVE_SERIAL_TERMIOS
	select STM32F7_USART

config STM32F7_USART3
	bool "USART3"
	default n
	select ARCH_HAVE_SERIAL_TERMIOS
	select USART3_SERIALDRIVER
	select STM32F7_USART

config STM32F7_UART4
	bool "UART4"
	default n
	select ARCH_HAVE_SERIAL_TERMIOS
	select UART4_SERIALDRIVER
	select STM32F7_USART

config STM32F7_UART5
	bool "UART5"
	default n
	select ARCH_HAVE_SERIAL_TERMIOS
	select UART5_SERIALDRIVER
	select STM32F7_USART

config STM32F7_USART6
	bool "USART6"
	default n
	select ARCH_HAVE_SERIAL_TERMIOS
	select USART6_SERIALDRIVER
	select STM32F7_USART

config STM32F7_UART7
	bool "UART7"
	default n
	select ARCH_HAVE_SERIAL_TERMIOS
	select UART7_SERIALDRIVER
	select STM32F7_USART

config STM32F7_UART8
	bool "UART8"
	default n
	select ARCH_HAVE_SERIAL_TERMIOS
	select UART8_SERIALDRIVER
	select STM32F7_USART

config STM32F7_IWDG
	bool "IWDG"
	default n
	select WATCHDOG

config STM32F7_WWDG
	bool "WWDG"
	default n
	select WATCHDOG

endmenu

config STM32F7_SYSCFG_IOCOMPENSATION
	bool "SYSCFG I/O Compensation"
	default n
	---help---
		By default the I/O compensation cell is not used. However when the I/O
		output buffer speed is configured in 50 MHz or 100 MHz mode, it is
		recommended to use the compensation cell for slew rate control on I/O
		tf(IO)out)/tr(IO)out commutation to reduce the I/O noise on power supply.

		The I/O compensation cell can be used only when the supply voltage ranges
		from 2.4 to 3.6 V.

menu "U[S]ART Configuration"
	depends on STM32F7_USART

config USART1_RS485
	bool "RS-485 on USART1"
	default n
	depends on STM32F7_USART1
	---help---
		Enable RS-485 interface on USART1. Your board config will have to
		provide GPIO_USART1_RS485_DIR pin definition. Currently it cannot be
		used with USART1_RXDMA.

config USART1_RS485_DIR_POLARITY
	int "USART1 RS-485 DIR pin polarity"
	default 1
	range 0 1
	depends on USART1_RS485
	---help---
		Polarity of DIR pin for RS-485 on USART1. Set to state on DIR pin which
		enables TX (0 - low / nTXEN, 1 - high / TXEN).

config USART1_RXDMA
	bool "USART1 Rx DMA"
	default n
	depends on STM32F7_USART1 && STM32F7_DMA1
	---help---
		In high data rate usage, Rx DMA may eliminate Rx overrun errors

config USART2_RS485
	bool "RS-485 on USART2"
	default n
	depends on STM32F7_USART2
	---help---
		Enable RS-485 interface on USART2. Your board config will have to
		provide GPIO_USART2_RS485_DIR pin definition. Currently it cannot be
		used with USART2_RXDMA.

config USART2_RS485_DIR_POLARITY
	int "USART2 RS-485 DIR pin polarity"
	default 1
	range 0 1
	depends on USART2_RS485
	---help---
		Polarity of DIR pin for RS-485 on USART2. Set to state on DIR pin which
		enables TX (0 - low / nTXEN, 1 - high / TXEN).

config USART2_RXDMA
	bool "USART2 Rx DMA"
	default n
	depends on STM32F7_USART2 && STM32F7_DMA1
	---help---
		In high data rate usage, Rx DMA may eliminate Rx overrun errors

config USART3_RS485
	bool "RS-485 on USART3"
	default n
	depends on STM32F7_USART3
	---help---
		Enable RS-485 interface on USART3. Your board config will have to
		provide GPIO_USART3_RS485_DIR pin definition. Currently it cannot be
		used with USART3_RXDMA.

config USART3_RS485_DIR_POLARITY
	int "USART3 RS-485 DIR pin polarity"
	default 1
	range 0 1
	depends on USART3_RS485
	---help---
		Polarity of DIR pin for RS-485 on USART3. Set to state on DIR pin which
		enables TX (0 - low / nTXEN, 1 - high / TXEN).

config USART3_RXDMA
	bool "USART3 Rx DMA"
	default n
	depends on STM32F7_USART3 && STM32F7_DMA1
	---help---
		In high data rate usage, Rx DMA may eliminate Rx overrun errors

config UART4_RS485
	bool "RS-485 on UART4"
	default n
	depends on STM32F7_UART4
	---help---
		Enable RS-485 interface on UART4. Your board config will have to
		provide GPIO_UART4_RS485_DIR pin definition. Currently it cannot be
		used with UART4_RXDMA.

config UART4_RS485_DIR_POLARITY
	int "UART4 RS-485 DIR pin polarity"
	default 1
	range 0 1
	depends on UART4_RS485
	---help---
		Polarity of DIR pin for RS-485 on UART4. Set to state on DIR pin which
		enables TX (0 - low / nTXEN, 1 - high / TXEN).

config UART4_RXDMA
	bool "UART4 Rx DMA"
	default n
	depends on STM32F7_UART4 && STM32F7_DMA1
	---help---
		In high data rate usage, Rx DMA may eliminate Rx overrun errors

config UART5_RS485
	bool "RS-485 on UART5"
	default n
	depends on STM32F7_UART5
	---help---
		Enable RS-485 interface on UART5. Your board config will have to
		provide GPIO_UART5_RS485_DIR pin definition. Currently it cannot be
		used with UART5_RXDMA.

config UART5_RS485_DIR_POLARITY
	int "UART5 RS-485 DIR pin polarity"
	default 1
	range 0 1
	depends on UART5_RS485
	---help---
		Polarity of DIR pin for RS-485 on UART5. Set to state on DIR pin which
		enables TX (0 - low / nTXEN, 1 - high / TXEN).

config UART5_RXDMA
	bool "UART5 Rx DMA"
	default n
	depends on STM32F7_UART5 && STM32F7_DMA1
	---help---
		In high data rate usage, Rx DMA may eliminate Rx overrun errors

config USART6_RS485
	bool "RS-485 on USART6"
	default n
	depends on STM32F7_USART6
	---help---
		Enable RS-485 interface on USART6. Your board config will have to
		provide GPIO_USART6_RS485_DIR pin definition. Currently it cannot be
		used with USART6_RXDMA.

config USART6_RS485_DIR_POLARITY
	int "USART6 RS-485 DIR pin polarity"
	default 1
	range 0 1
	depends on USART6_RS485
	---help---
		Polarity of DIR pin for RS-485 on USART6. Set to state on DIR pin which
		enables TX (0 - low / nTXEN, 1 - high / TXEN).

config USART6_RXDMA
	bool "USART6 Rx DMA"
	default n
	depends on STM32F7_USART6 && STM32F7_DMA2
	---help---
		In high data rate usage, Rx DMA may eliminate Rx overrun errors

config UART7_RS485
	bool "RS-485 on UART7"
	default n
	depends on STM32F7_UART7
	---help---
		Enable RS-485 interface on UART7. Your board config will have to
		provide GPIO_UART7_RS485_DIR pin definition. Currently it cannot be
		used with UART7_RXDMA.

config UART7_RS485_DIR_POLARITY
	int "UART7 RS-485 DIR pin polarity"
	default 1
	range 0 1
	depends on UART7_RS485
	---help---
		Polarity of DIR pin for RS-485 on UART7. Set to state on DIR pin which
		enables TX (0 - low / nTXEN, 1 - high / TXEN).

config UART7_RXDMA
	bool "UART7 Rx DMA"
	default n
	depends on STM32F7_UART7 && STM32F7_DMA2
	---help---
		In high data rate usage, Rx DMA may eliminate Rx overrun errors

config UART8_RS485
	bool "RS-485 on UART8"
	default n
	depends on STM32F7_UART8
	---help---
		Enable RS-485 interface on UART8. Your board config will have to
		provide GPIO_UART8_RS485_DIR pin definition. Currently it cannot be
		used with UART8_RXDMA.

config UART8_RS485_DIR_POLARITY
	int "UART8 RS-485 DIR pin polarity"
	default 1
	range 0 1
	depends on UART8_RS485
	---help---
		Polarity of DIR pin for RS-485 on UART8. Set to state on DIR pin which
		enables TX (0 - low / nTXEN, 1 - high / TXEN).

config UART8_RXDMA
	bool "UART8 Rx DMA"
	default n
	depends on STM32F7_UART8 && STM32F7_DMA2
	---help---
		In high data rate usage, Rx DMA may eliminate Rx overrun errors

config STM32F7_SERIAL_RXDMA_BUFFER_SIZE
	int "Rx DMA buffer size"
	default 32
	depends on USART1_RXDMA || USART2_RXDMA || USART3_RXDMA || UART4_RXDMA || UART5_RXDMA || USART6_RXDMA || UART7_RXDMA || UART8_RXDMA
	---help---
		The DMA buffer size when using RX DMA to emulate a FIFO.

		When streaming data, the generic serial layer will be called
		every time the FIFO receives half this number of bytes.

		Value given here will be rounded up to next multiple of 32 bytes.

config STM32F7_SERIAL_DISABLE_REORDERING
	bool "Disable reordering of ttySx devices."
	depends on STM32F7_USART1 || STM32F7_USART2 || STM32F7_USART3 || STM32F7_UART4 || STM32F7_UART5 || STM32F7_USART6 || STM32F7_UART7 || STM32F7_UART8
	default n
	---help---
		NuttX per default reorders the serial ports (/dev/ttySx) so that the
		console is always on /dev/ttyS0. If more than one UART is in use this
		can, however, have the side-effect that all port mappings
		(hardware USART1 -> /dev/ttyS0) change if the console is moved to another
		UART. This is in particular relevant if a project uses the USB console
		in some configs and a serial console in other configs, but does not
		want the side effect of having all serial port names change when just
		the console is moved from serial to USB.

config STM32F7_FLOWCONTROL_BROKEN
	bool "Use Software UART RTS flow control"
	depends on STM32F7_USART && SERIAL_IFLOWCONTROL_WATERMARKS
	default n
	---help---
		Enable UART RTS flow control using Software. Because STM
		Current STM32 have broken HW based RTS behavior (they assert
		nRTS after every byte received)  Enable this setting workaround
		this issue by useing software based management of RTS

config STM32F7_USART_BREAKS
	bool "Add TIOxSBRK to support sending Breaks"
	depends on STM32F7_USART
	default n
	---help---
		Add TIOCxBRK routines to send a line break per the STM32 manual, the
		break will be a pulse based on the value M. This is not a BSD compatible
		break.

config STM32F7_SERIALBRK_BSDCOMPAT
	bool "Use GPIO To send Break"
	depends on STM32F7_USART && STM32F7_USART_BREAKS
	default n
	---help---
		Enable using GPIO on the TX pin to send a BSD compatible break:
		TIOCSBRK will start the break and TIOCCBRK will end the break.
		The current STM32 U[S]ARTS have no way to leave the break (TX=LOW)
		on because the SW starts the break and then the HW automatically clears
		the break. This makes it is difficult to sent a long break.

config STM32F7_USART_SINGLEWIRE
	bool "Single Wire Support"
	default n
	depends on STM32F7_USART
	---help---
		Enable single wire UART support.  The option enables support for the
		TIOCSSINGLEWIRE ioctl in the STM32F7 serial driver.

if PM

config STM32F7_PM_SERIAL_ACTIVITY
	int "PM serial activity"
	default 10
	---help---
		PM activity reported to power management logic on every serial
		interrupt.

endif

endmenu # U[S]ART Configuration

menu "SPI Configuration"
	depends on STM32F7_SPI

config STM32F7_SPI_INTERRUPTS
	bool "Interrupt driver SPI"
	default n
	---help---
		Select to enable interrupt driven SPI support. Non-interrupt-driven,
		poll-waiting is recommended if the interrupt rate would be to high in
		the interrupt driven case.

config STM32F7_SPI_DMA
	bool "SPI DMA"
	default n
	---help---
		Use DMA to improve SPI transfer performance.  Cannot be used with STM32F7_SPI_INTERRUPT.
		
config STM32F7_SPI1_DMA
	bool "SPI1 DMA"
	default n
	depends on STM32F7_SPI1 && STM32F7_SPI_DMA
	---help---
		Use DMA to improve SPI1 transfer performance.

config STM32F7_SPI2_DMA
	bool "SPI2 DMA"
	default n
	depends on STM32F7_SPI2 && STM32F7_SPI_DMA
	---help---
		Use DMA to improve SPI2 transfer performance.

config STM32F7_SPI3_DMA
	bool "SPI3 DMA"
	default n
	depends on STM32F7_SPI3 && STM32F7_SPI_DMA
	---help---
		Use DMA to improve SPI3 transfer performance.

config STM32F7_SPI4_DMA
	bool "SPI4 DMA"
	default n
	depends on STM32F7_SPI4 && STM32F7_SPI_DMA
	---help---
		Use DMA to improve SPI4 transfer performance.

config STM32F7_SPI5_DMA
	bool "SPI5 DMA"
	default n
	depends on STM32F7_SPI5 && STM32F7_SPI_DMA
	---help---
		Use DMA to improve SPI5 transfer performance.

config STM32F7_SPI6_DMA
	bool "SPI6 DMA"
	default n
	depends on STM32F7_SPI6 && STM32F7_SPI_DMA
	---help---
		Use DMA to improve SPI6 transfer performance.

endmenu # "SPI Configuration"

menu "I2C Configuration"
	depends on STM32F7_I2C

config STM32F7_I2C_DYNTIMEO
	bool "Use dynamic timeouts"
	default n
	depends on STM32F7_I2C

config STM32F7_I2C_DYNTIMEO_USECPERBYTE
	int "Timeout Microseconds per Byte"
	default 500
	depends on STM32F7_I2C_DYNTIMEO

config STM32F7_I2C_DYNTIMEO_STARTSTOP
	int "Timeout for Start/Stop (Milliseconds)"
	default 1000
	depends on STM32F7_I2C_DYNTIMEO

config STM32F7_I2CTIMEOSEC
	int "Timeout seconds"
	default 0
	depends on STM32F7_I2C

config STM32F7_I2CTIMEOMS
	int "Timeout Milliseconds"
	default 500
	depends on STM32F7_I2C && !STM32F7_I2C_DYNTIMEO

config STM32F7_I2CTIMEOTICKS
	int "Timeout for Done and Stop (ticks)"
	default 500
	depends on STM32F7_I2C && !STM32F7_I2C_DYNTIMEO

endmenu # "I2C Configuration"

menu "SD/MMC Configuration"
	depends on STM32F7_SDMMC

config STM32F7_SDMMC_XFRDEBUG
	bool "SDMMC transfer debug"
	depends on DEBUG_FS_INFO
	default n
	---help---
		Enable special debug instrumentation analyze SDMMC data transfers.
		This logic is as non-invasive as possible:  It samples SDMMC
		registers at key points in the data transfer and then dumps all of
		the registers at the end of the transfer.  If DEBUG_DMA is also
		enabled, then DMA register will be collected as well.  Requires also
		DEBUG_FS and CONFIG_DEBUG_INFO.

config STM32F7_SDMMC_DMA
	bool "Support DMA data transfers"
	default n
	select SDIO_DMA
	depends on STM32F7_DMA
	---help---
		Support DMA data transfers.

menu "SDMMC1 Configuration"
	depends on STM32F7_SDMMC1

config STM32F7_SDMMC1_DMAPRIO
	hex "SDMMC1 DMA priority"
	default 0x00010000
	---help---
		Select SDMMC1 DMA prority.

		Options are: 0x00000000 low, 0x00010000 medium,
		0x00020000 high, 0x00030000 very high.  Default: medium.

config SDMMC1_WIDTH_D1_ONLY
	bool "Use D1 only on SDMMC1"
	default n
	---help---
		Select 1-bit transfer mode.  Default: 4-bit transfer mode.

config SDMMC1_SDIO_MODE
	bool "SDIO Card Support"
	default n
	---help---
		Build in additional support needed only for SDIO cards (vs. SD
		memory cards)

config SDMMC1_SDIO_PULLUP
	bool "Enable internal Pull-Ups"
	default n
	---help---
		If you are using an external SDCard module that does not have the
		pull-up resistors for the SDIO interface (like the Gadgeteer SD Card
		Module) then enable this option to activate the internal pull-up
		resistors.

endmenu # "SDMMC1 Configuration"

menu "SDMMC2 Configuration"
	depends on STM32F7_SDMMC2

config STM32F7_SDMMC2_DMAPRIO
	hex "SDMMC2 DMA priority"
	default 0x00010000
	---help---
		Select SDMMC1 DMA prority.

		Options are: 0x00000000 low, 0x00010000 medium,
		0x00020000 high, 0x00030000 very high.  Default: medium.

config SDMMC2_WIDTH_D1_ONLY
	bool "Use D1 only on SDMMC2"
	default n
	---help---
		Select 1-bit transfer mode.  Default: 4-bit transfer mode.

config SDMMC2_SDIO_MODE
	bool "SDIO Card Support"
	default n
	---help---
		Build in additional support needed only for SDIO cards (vs. SD
		memory cards)

config SDMMC2_SDIO_PULLUP
	bool "Enable internal Pull-Ups"
	default n
	---help---
		If you are using an external SDCard module that does not have the
		pull-up resistors for the SDIO interface (like the Gadgeteer SD Card
		Module) then enable this option to activate the internal pull-up
		resistors.

endmenu # "SDMMC2 Configuration"
endmenu # "SD/MMC Configuration"

if STM32F7_BKPSRAM

config STM32F7_BBSRAM
	bool "BBSRAM File Support"
	default n

config STM32F7_BBSRAM_FILES
	int "Max Files to support in BBSRAM"
	default 4

config STM32F7_SAVE_CRASHDUMP
	bool "Enable Saving Panic to BBSRAM"
	default n

endif # STM32F7_BKPSRAM

config STM32F7_HAVE_RTC_SUBSECONDS
	bool
	select ARCH_HAVE_RTC_SUBSECONDS
	default y

menu "RTC Configuration"
	depends on STM32F7_RTC

config STM32F7_RTC_MAGIC_REG
	int "BKP register"
	default 0
	range  0 31
	---help---
		The BKP register used to store/check the Magic value to determine if
		RTC is already setup

config STM32F7_RTC_MAGIC
	hex "RTC Magic 1"
	default 0xfacefeed
	---help---
		Value used as Magic to determine if the RTC is already setup

config STM32F7_RTC_MAGIC_TIME_SET
	hex "RTC Magic 2"
	default 0xf00dface
	---help---
		Value used as Magic to determine if the RTC has been setup and has
		time set

choice
	prompt "RTC clock source"
	default STM32F7_RTC_LSECLOCK

config STM32F7_RTC_HSECLOCK
	bool "HSE clock"
	---help---
		Drive the RTC with the HSE clock, divided down to 1MHz.

config STM32F7_RTC_LSECLOCK
	bool "LSE clock"
	---help---
		Drive the RTC with the LSE clock

config STM32F7_RTC_LSICLOCK
	bool "LSI clock"
	---help---
		Drive the RTC with the LSI clock

endchoice #"RTC clock source"
endmenu # RTC Configuration

config STM32F7_CUSTOM_CLOCKCONFIG
	bool "Custom clock configuration"
	default n
	---help---
		Enables special, board-specific STM32 clock configuration.

config STM32F7_DTCMEXCLUDE
	bool "Exclude DTCM SRAM from the heap"
	default y if ELF
	depends on ARMV7M_HAVE_DTCM
	---help---
		Exclude DTCM SRAM from the HEAP because it appears to be impossible
		to execute ELF modules from DTCM RAM (REVISIT!).

config STM32F7_DTCM_PROCFS
	bool "DTCM SRAM PROCFS support"
	default n
	depends on ARMV7M_DTCM && FS_PROCFS
	---help---
		Select to build in support for /proc/dtcm.  Reading from /proc/dtcm
		will provide statistics about DTCM memory use similar to what you
		would get from mallinfo() for the user heap.

config STM32F7_DMACAPABLE
	bool "Workaround non-DMA capable memory"
	depends on ARCH_DMA
	default n
	---help---
		This option enables the DMA interface stm32_dmacapable that can be
		used to check if it is possible to do DMA from the selected address.
		Drivers then may use this information to determine if they should
		attempt the DMA or fall back to a different transfer method.

menu "Timer Configuration"

config STM32F7_TIM1_PWM
	bool "TIM1 PWM"
	default n
	depends on STM32F7_TIM1
	select ARCH_HAVE_PWM_PULSECOUNT
	---help---
		Reserve timer 1 for use by PWM

		Timer devices may be used for different purposes.  One special purpose is
		to generate modulated outputs for such things as motor control.  If STM32F7_TIM1
		is defined then THIS following may also be defined to indicate that
		the timer is intended to be used for pulsed output modulation.

if STM32F7_TIM1_PWM

config STM32F7_TIM1_MODE
	int "TIM1 Mode"
	default 0
	range 0 4
	---help---
		Specifies the timer mode.

if STM32F7_PWM_MULTICHAN

config STM32F7_TIM1_CHANNEL1
	bool "TIM1 Channel 1"
	default n
	---help---
		Enables channel 1.

if STM32F7_TIM1_CHANNEL1

config STM32F7_TIM1_CH1MODE
	int "TIM1 Channel 1 Mode"
	default 0
	range 0 5
	---help---
		Specifies the channel mode.

config STM32F7_TIM1_CH1OUT
	bool "TIM1 Channel 1 Output"
	default n
	---help---
		Enables channel 1 output.

endif # STM32F7_TIM1_CHANNEL1

config STM32F7_TIM1_CHANNEL2
	bool "TIM1 Channel 2"
	default n
	---help---
		Enables channel 2.

if STM32F7_TIM1_CHANNEL2

config STM32F7_TIM1_CH2MODE
	int "TIM1 Channel 2 Mode"
	default 0
	range 0 5
	---help---
		Specifies the channel mode.

config STM32F7_TIM1_CH2OUT
	bool "TIM1 Channel 2 Output"
	default n
	---help---
		Enables channel 2 output.

endif # STM32F7_TIM1_CHANNEL2

config STM32F7_TIM1_CHANNEL3
	bool "TIM1 Channel 3"
	default n
	---help---
		Enables channel 3.

if STM32F7_TIM1_CHANNEL3

config STM32F7_TIM1_CH3MODE
	int "TIM1 Channel 3 Mode"
	default 0
	range 0 5
	---help---
		Specifies the channel mode.

config STM32F7_TIM1_CH3OUT
	bool "TIM1 Channel 3 Output"
	default n
	---help---
		Enables channel 3 output.

endif # STM32F7_TIM1_CHANNEL3

config STM32F7_TIM1_CHANNEL4
	bool "TIM1 Channel 4"
	default n
	---help---
		Enables channel 4.

if STM32F7_TIM1_CHANNEL4

config STM32F7_TIM1_CH4MODE
	int "TIM1 Channel 4 Mode"
	default 0
	range 0 5
	---help---
		Specifies the channel mode.

config STM32F7_TIM1_CH4OUT
	bool "TIM1 Channel 4 Output"
	default n
	---help---
		Enables channel 4 output.

endif # STM32F7_TIM1_CHANNEL4

endif # STM32F7_PWM_MULTICHAN

if !STM32F7_PWM_MULTICHAN

config STM32F7_TIM1_CHANNEL
	int "TIM1 PWM Output Channel"
	default 1
	range 1 4
	---help---
		If TIM1 is enabled for PWM usage, you also need specifies the timer output
		channel {1,..,4}

config STM32F7_TIM1_CHMODE
	int "TIM1 Channel Mode"
	default 0
	range 0 5
	---help---
		Specifies the channel mode.

endif # !STM32F7_PWM_MULTICHAN

endif # STM32F7_TIM1_PWM

config STM32F7_TIM2_PWM
	bool "TIM2 PWM"
	default n
	depends on STM32F7_TIM2
	select ARCH_HAVE_PWM_PULSECOUNT
	---help---
		Reserve timer 2 for use by PWM

		Timer devices may be used for different purposes.  One special purpose is
		to generate modulated outputs for such things as motor control.  If STM32F7_TIM2
		is defined then THIS following may also be defined to indicate that
		the timer is intended to be used for pulsed output modulation.

if STM32F7_TIM2_PWM

config STM32F7_TIM2_MODE
	int "TIM2 Mode"
	default 0
	range 0 4
	---help---
		Specifies the timer mode.

if STM32F7_PWM_MULTICHAN

config STM32F7_TIM2_CHANNEL1
	bool "TIM2 Channel 1"
	default n
	---help---
		Enables channel 1.

if STM32F7_TIM2_CHANNEL1

config STM32F7_TIM2_CH1MODE
	int "TIM2 Channel 1 Mode"
	default 0
	range 0 5
	---help---
		Specifies the channel mode.

config STM32F7_TIM2_CH1OUT
	bool "TIM2 Channel 1 Output"
	default n
	---help---
		Enables channel 1 output.

endif # STM32F7_TIM2_CHANNEL1

config STM32F7_TIM2_CHANNEL2
	bool "TIM2 Channel 2"
	default n
	---help---
		Enables channel 2.

if STM32F7_TIM2_CHANNEL2

config STM32F7_TIM2_CH2MODE
	int "TIM2 Channel 2 Mode"
	default 0
	range 0 5
	---help---
		Specifies the channel mode.

config STM32F7_TIM2_CH2OUT
	bool "TIM2 Channel 2 Output"
	default n
	---help---
		Enables channel 2 output.

endif # STM32F7_TIM2_CHANNEL2

config STM32F7_TIM2_CHANNEL3
	bool "TIM2 Channel 3"
	default n
	---help---
		Enables channel 3.

if STM32F7_TIM2_CHANNEL3

config STM32F7_TIM2_CH3MODE
	int "TIM2 Channel 3 Mode"
	default 0
	range 0 5
	---help---
		Specifies the channel mode.

config STM32F7_TIM2_CH3OUT
	bool "TIM2 Channel 3 Output"
	default n
	---help---
		Enables channel 3 output.

endif # STM32F7_TIM2_CHANNEL3

config STM32F7_TIM2_CHANNEL4
	bool "TIM2 Channel 4"
	default n
	---help---
		Enables channel 4.

if STM32F7_TIM2_CHANNEL4

config STM32F7_TIM2_CH4MODE
	int "TIM2 Channel 4 Mode"
	default 0
	range 0 5
	---help---
		Specifies the channel mode.

config STM32F7_TIM2_CH4OUT
	bool "TIM2 Channel 4 Output"
	default n
	---help---
		Enables channel 4 output.

endif # STM32F7_TIM2_CHANNEL4

endif # STM32F7_PWM_MULTICHAN

if !STM32F7_PWM_MULTICHAN

config STM32F7_TIM2_CHANNEL
	int "TIM2 PWM Output Channel"
	default 1
	range 1 4
	---help---
		If TIM2 is enabled for PWM usage, you also need specifies the timer output
		channel {1,..,4}

config STM32F7_TIM2_CHMODE
	int "TIM2 Channel Mode"
	default 0
	range 0 5
	---help---
		Specifies the channel mode.

endif # !STM32F7_PWM_MULTICHAN

endif # STM32F7_TIM2_PWM

config STM32F7_TIM3_PWM
	bool "TIM3 PWM"
	default n
	depends on STM32F7_TIM3
	select ARCH_HAVE_PWM_PULSECOUNT
	---help---
		Reserve timer 3 for use by PWM

		Timer devices may be used for different purposes.  One special purpose is
		to generate modulated outputs for such things as motor control.  If STM32F7_TIM3
		is defined then THIS following may also be defined to indicate that
		the timer is intended to be used for pulsed output modulation.

if STM32F7_TIM3_PWM

config STM32F7_TIM3_MODE
	int "TIM3 Mode"
	default 0
	range 0 4
	---help---
		Specifies the timer mode.

if STM32F7_PWM_MULTICHAN

config STM32F7_TIM3_CHANNEL1
	bool "TIM3 Channel 1"
	default n
	---help---
		Enables channel 1.

if STM32F7_TIM3_CHANNEL1

config STM32F7_TIM3_CH1MODE
	int "TIM3 Channel 1 Mode"
	default 0
	range 0 5
	---help---
		Specifies the channel mode.

config STM32F7_TIM3_CH1OUT
	bool "TIM3 Channel 1 Output"
	default n
	---help---
		Enables channel 1 output.

endif # STM32F7_TIM3_CHANNEL1

config STM32F7_TIM3_CHANNEL2
	bool "TIM3 Channel 2"
	default n
	---help---
		Enables channel 2.

if STM32F7_TIM3_CHANNEL2

config STM32F7_TIM3_CH2MODE
	int "TIM3 Channel 2 Mode"
	default 0
	range 0 5
	---help---
		Specifies the channel mode.

config STM32F7_TIM3_CH2OUT
	bool "TIM3 Channel 2 Output"
	default n
	---help---
		Enables channel 2 output.

endif # STM32F7_TIM3_CHANNEL2

config STM32F7_TIM3_CHANNEL3
	bool "TIM3 Channel 3"
	default n
	---help---
		Enables channel 3.

if STM32F7_TIM3_CHANNEL3

config STM32F7_TIM3_CH3MODE
	int "TIM3 Channel 3 Mode"
	default 0
	range 0 5
	---help---
		Specifies the channel mode.

config STM32F7_TIM3_CH3OUT
	bool "TIM3 Channel 3 Output"
	default n
	---help---
		Enables channel 3 output.

endif # STM32F7_TIM3_CHANNEL3

config STM32F7_TIM3_CHANNEL4
	bool "TIM3 Channel 4"
	default n
	---help---
		Enables channel 4.

if STM32F7_TIM3_CHANNEL4

config STM32F7_TIM3_CH4MODE
	int "TIM3 Channel 4 Mode"
	default 0
	range 0 5
	---help---
		Specifies the channel mode.

config STM32F7_TIM3_CH4OUT
	bool "TIM3 Channel 4 Output"
	default n
	---help---
		Enables channel 4 output.

endif # STM32F7_TIM3_CHANNEL4

endif # STM32F7_PWM_MULTICHAN

if !STM32F7_PWM_MULTICHAN

config STM32F7_TIM3_CHANNEL
	int "TIM3 PWM Output Channel"
	default 1
	range 1 4
	---help---
		If TIM3 is enabled for PWM usage, you also need specifies the timer output
		channel {1,..,4}

config STM32F7_TIM3_CHMODE
	int "TIM3 Channel Mode"
	default 0
	range 0 5
	---help---
		Specifies the channel mode.

endif # !STM32F7_PWM_MULTICHAN

endif # STM32F7_TIM3_PWM

config STM32F7_TIM4_PWM
	bool "TIM4 PWM"
	default n
	depends on STM32F7_TIM4
	select ARCH_HAVE_PWM_PULSECOUNT
	---help---
		Reserve timer 4 for use by PWM

		Timer devices may be used for different purposes.  One special purpose is
		to generate modulated outputs for such things as motor control.  If STM32F7_TIM4
		is defined then THIS following may also be defined to indicate that
		the timer is intended to be used for pulsed output modulation.

if STM32F7_TIM4_PWM

config STM32F7_TIM4_MODE
	int "TIM4 Mode"
	default 0
	range 0 4
	---help---
		Specifies the timer mode.

if STM32F7_PWM_MULTICHAN

config STM32F7_TIM4_CHANNEL1
	bool "TIM4 Channel 1"
	default n
	---help---
		Enables channel 1.

if STM32F7_TIM4_CHANNEL1

config STM32F7_TIM4_CH1MODE
	int "TIM4 Channel 1 Mode"
	default 0
	range 0 5
	---help---
		Specifies the channel mode.

config STM32F7_TIM4_CH1OUT
	bool "TIM4 Channel 1 Output"
	default n
	---help---
		Enables channel 1 output.

endif # STM32F7_TIM4_CHANNEL1

config STM32F7_TIM4_CHANNEL2
	bool "TIM4 Channel 2"
	default n
	---help---
		Enables channel 2.

if STM32F7_TIM4_CHANNEL2

config STM32F7_TIM4_CH2MODE
	int "TIM4 Channel 2 Mode"
	default 0
	range 0 5
	---help---
		Specifies the channel mode.

config STM32F7_TIM4_CH2OUT
	bool "TIM4 Channel 2 Output"
	default n
	---help---
		Enables channel 2 output.

endif # STM32F7_TIM4_CHANNEL2

config STM32F7_TIM4_CHANNEL3
	bool "TIM4 Channel 3"
	default n
	---help---
		Enables channel 3.

if STM32F7_TIM4_CHANNEL3

config STM32F7_TIM4_CH3MODE
	int "TIM4 Channel 3 Mode"
	default 0
	range 0 5
	---help---
		Specifies the channel mode.

config STM32F7_TIM4_CH3OUT
	bool "TIM4 Channel 3 Output"
	default n
	---help---
		Enables channel 3 output.

endif # STM32F7_TIM4_CHANNEL3

config STM32F7_TIM4_CHANNEL4
	bool "TIM4 Channel 4"
	default n
	---help---
		Enables channel 4.

if STM32F7_TIM4_CHANNEL4

config STM32F7_TIM4_CH4MODE
	int "TIM4 Channel 4 Mode"
	default 0
	range 0 5
	---help---
		Specifies the channel mode.

config STM32F7_TIM4_CH4OUT
	bool "TIM4 Channel 4 Output"
	default n
	---help---
		Enables channel 4 output.

endif # STM32F7_TIM4_CHANNEL4

endif # STM32F7_PWM_MULTICHAN

if !STM32F7_PWM_MULTICHAN

config STM32F7_TIM4_CHANNEL
	int "TIM4 PWM Output Channel"
	default 1
	range 1 4
	---help---
		If TIM4 is enabled for PWM usage, you also need specifies the timer output
		channel {1,..,4}

config STM32F7_TIM4_CHMODE
	int "TIM4 Channel Mode"
	default 0
	range 0 5
	---help---
		Specifies the channel mode.

endif # !STM32F7_PWM_MULTICHAN

endif # STM32F7_TIM4_PWM

config STM32F7_TIM5_PWM
	bool "TIM5 PWM"
	default n
	depends on STM32F7_TIM5
	select ARCH_HAVE_PWM_PULSECOUNT
	---help---
		Reserve timer 5 for use by PWM

		Timer devices may be used for different purposes.  One special purpose is
		to generate modulated outputs for such things as motor control.  If STM32F7_TIM5
		is defined then THIS following may also be defined to indicate that
		the timer is intended to be used for pulsed output modulation.

if STM32F7_TIM5_PWM

config STM32F7_TIM5_MODE
	int "TIM5 Mode"
	default 0
	range 0 4
	---help---
		Specifies the timer mode.

if STM32F7_PWM_MULTICHAN

config STM32F7_TIM5_CHANNEL1
	bool "TIM5 Channel 1"
	default n
	---help---
		Enables channel 1.

if STM32F7_TIM5_CHANNEL1

config STM32F7_TIM5_CH1MODE
	int "TIM5 Channel 1 Mode"
	default 0
	range 0 5
	---help---
		Specifies the channel mode.

config STM32F7_TIM5_CH1OUT
	bool "TIM5 Channel 1 Output"
	default n
	---help---
		Enables channel 1 output.

endif # STM32F7_TIM5_CHANNEL1

config STM32F7_TIM5_CHANNEL2
	bool "TIM5 Channel 2"
	default n
	---help---
		Enables channel 2.

if STM32F7_TIM5_CHANNEL2

config STM32F7_TIM5_CH2MODE
	int "TIM5 Channel 2 Mode"
	default 0
	range 0 5
	---help---
		Specifies the channel mode.

config STM32F7_TIM5_CH2OUT
	bool "TIM5 Channel 2 Output"
	default n
	---help---
		Enables channel 2 output.

endif # STM32F7_TIM5_CHANNEL2

config STM32F7_TIM5_CHANNEL3
	bool "TIM5 Channel 3"
	default n
	---help---
		Enables channel 3.

if STM32F7_TIM5_CHANNEL3

config STM32F7_TIM5_CH3MODE
	int "TIM5 Channel 3 Mode"
	default 0
	range 0 5
	---help---
		Specifies the channel mode.

config STM32F7_TIM5_CH3OUT
	bool "TIM5 Channel 3 Output"
	default n
	---help---
		Enables channel 3 output.

endif # STM32F7_TIM5_CHANNEL3

config STM32F7_TIM5_CHANNEL4
	bool "TIM5 Channel 4"
	default n
	---help---
		Enables channel 4.

if STM32F7_TIM5_CHANNEL4

config STM32F7_TIM5_CH4MODE
	int "TIM5 Channel 4 Mode"
	default 0
	range 0 5
	---help---
		Specifies the channel mode.

config STM32F7_TIM5_CH4OUT
	bool "TIM5 Channel 4 Output"
	default n
	---help---
		Enables channel 4 output.

endif # STM32F7_TIM5_CHANNEL4

endif # STM32F7_PWM_MULTICHAN

if !STM32F7_PWM_MULTICHAN

config STM32F7_TIM5_CHANNEL
	int "TIM5 PWM Output Channel"
	default 1
	range 1 4
	---help---
		If TIM5 is enabled for PWM usage, you also need specifies the timer output
		channel {1,..,4}

config STM32F7_TIM5_CHMODE
	int "TIM5 Channel Mode"
	default 0
	range 0 5
	---help---
		Specifies the channel mode.

endif # !STM32F7_PWM_MULTICHAN

endif # STM32F7_TIM5_PWM

config STM32F7_TIM8_PWM
	bool "TIM8 PWM"
	default n
	depends on STM32F7_TIM8
	select ARCH_HAVE_PWM_PULSECOUNT
	---help---
		Reserve timer 8 for use by PWM

		Timer devices may be used for different purposes.  One special purpose is
		to generate modulated outputs for such things as motor control.  If STM32F7_TIM8
		is defined then THIS following may also be defined to indicate that
		the timer is intended to be used for pulsed output modulation.

if STM32F7_TIM8_PWM

config STM32F7_TIM8_MODE
	int "TIM8 Mode"
	default 0
	range 0 4
	---help---
		Specifies the timer mode.

if STM32F7_PWM_MULTICHAN

config STM32F7_TIM8_CHANNEL1
	bool "TIM8 Channel 1"
	default n
	---help---
		Enables channel 1.

if STM32F7_TIM8_CHANNEL1

config STM32F7_TIM8_CH1MODE
	int "TIM8 Channel 1 Mode"
	default 0
	range 0 5
	---help---
		Specifies the channel mode.

config STM32F7_TIM8_CH1OUT
	bool "TIM8 Channel 1 Output"
	default n
	---help---
		Enables channel 1 output.

endif # STM32F7_TIM8_CHANNEL1

config STM32F7_TIM8_CHANNEL2
	bool "TIM8 Channel 2"
	default n
	---help---
		Enables channel 2.

if STM32F7_TIM8_CHANNEL2

config STM32F7_TIM8_CH2MODE
	int "TIM8 Channel 2 Mode"
	default 0
	range 0 5
	---help---
		Specifies the channel mode.

config STM32F7_TIM8_CH2OUT
	bool "TIM8 Channel 2 Output"
	default n
	---help---
		Enables channel 2 output.

endif # STM32F7_TIM8_CHANNEL2

config STM32F7_TIM8_CHANNEL3
	bool "TIM8 Channel 3"
	default n
	---help---
		Enables channel 3.

if STM32F7_TIM8_CHANNEL3

config STM32F7_TIM8_CH3MODE
	int "TIM8 Channel 3 Mode"
	default 0
	range 0 5
	---help---
		Specifies the channel mode.

config STM32F7_TIM8_CH3OUT
	bool "TIM8 Channel 3 Output"
	default n
	---help---
		Enables channel 3 output.

endif # STM32F7_TIM8_CHANNEL3

config STM32F7_TIM8_CHANNEL4
	bool "TIM8 Channel 4"
	default n
	---help---
		Enables channel 4.

if STM32F7_TIM8_CHANNEL4

config STM32F7_TIM8_CH4MODE
	int "TIM8 Channel 4 Mode"
	default 0
	range 0 5
	---help---
		Specifies the channel mode.

config STM32F7_TIM8_CH4OUT
	bool "TIM8 Channel 4 Output"
	default n
	---help---
		Enables channel 4 output.

endif # STM32F7_TIM8_CHANNEL4

endif # STM32F7_PWM_MULTICHAN

if !STM32F7_PWM_MULTICHAN

config STM32F7_TIM8_CHANNEL
	int "TIM8 PWM Output Channel"
	default 1
	range 1 4
	---help---
		If TIM8 is enabled for PWM usage, you also need specifies the timer output
		channel {1,..,4}

config STM32F7_TIM8_CHMODE
	int "TIM8 Channel Mode"
	default 0
	range 0 5
	---help---
		Specifies the channel mode.

endif # !STM32F7_PWM_MULTICHAN

endif # STM32F7_TIM8_PWM

config STM32F7_TIM9_PWM
	bool "TIM9 PWM"
	default n
	depends on STM32F7_TIM9
	select ARCH_HAVE_PWM_PULSECOUNT
	---help---
		Reserve timer 9 for use by PWM

		Timer devices may be used for different purposes.  One special purpose is
		to generate modulated outputs for such things as motor control.  If STM32F7_TIM9
		is defined then THIS following may also be defined to indicate that
		the timer is intended to be used for pulsed output modulation.

if STM32F7_TIM9_PWM

if STM32F7_PWM_MULTICHAN

config STM32F7_TIM9_CHANNEL1
	bool "TIM9 Channel 1"
	default n
	---help---
		Enables channel 1.

if STM32F7_TIM9_CHANNEL1

config STM32F7_TIM9_CH1MODE
	int "TIM9 Channel 1 Mode"
	default 0
	range 0 5
	---help---
		Specifies the channel mode.

config STM32F7_TIM9_CH1OUT
	bool "TIM9 Channel 1 Output"
	default n
	---help---
		Enables channel 1 output.

endif # STM32F7_TIM9_CHANNEL1

config STM32F7_TIM9_CHANNEL2
	bool "TIM9 Channel 2"
	default n
	---help---
		Enables channel 2.

if STM32F7_TIM9_CHANNEL2

config STM32F7_TIM9_CH2MODE
	int "TIM9 Channel 2 Mode"
	default 0
	range 0 5
	---help---
		Specifies the channel mode.

config STM32F7_TIM9_CH2OUT
	bool "TIM9 Channel 2 Output"
	default n
	---help---
		Enables channel 2 output.

endif # STM32F7_TIM9_CHANNEL2

config STM32F7_TIM9_CHANNEL3
	bool "TIM9 Channel 3"
	default n
	---help---
		Enables channel 3.

if STM32F7_TIM9_CHANNEL3

config STM32F7_TIM9_CH3MODE
	int "TIM9 Channel 3 Mode"
	default 0
	range 0 5
	---help---
		Specifies the channel mode.

config STM32F7_TIM9_CH3OUT
	bool "TIM9 Channel 3 Output"
	default n
	---help---
		Enables channel 3 output.

endif # STM32F7_TIM9_CHANNEL3

config STM32F7_TIM9_CHANNEL4
	bool "TIM9 Channel 4"
	default n
	---help---
		Enables channel 4.

if STM32F7_TIM9_CHANNEL4

config STM32F7_TIM9_CH4MODE
	int "TIM9 Channel 4 Mode"
	default 0
	range 0 5
	---help---
		Specifies the channel mode.

config STM32F7_TIM9_CH4OUT
	bool "TIM9 Channel 4 Output"
	default n
	---help---
		Enables channel 4 output.

endif # STM32F7_TIM9_CHANNEL4

endif # STM32F7_PWM_MULTICHAN

if !STM32F7_PWM_MULTICHAN

config STM32F7_TIM9_CHANNEL
	int "TIM9 PWM Output Channel"
	default 1
	range 1 4
	---help---
		If TIM9 is enabled for PWM usage, you also need specifies the timer output
		channel {1,..,4}

config STM32F7_TIM9_CHMODE
	int "TIM9 Channel Mode"
	default 0
	range 0 5
	---help---
		Specifies the channel mode.

endif # !STM32F7_PWM_MULTICHAN

endif # STM32F7_TIM9_PWM

config STM32F7_TIM10_PWM
	bool "TIM10 PWM"
	default n
	depends on STM32F7_TIM10
	select ARCH_HAVE_PWM_PULSECOUNT
	---help---
		Reserve timer 10 for use by PWM

		Timer devices may be used for different purposes.  One special purpose is
		to generate modulated outputs for such things as motor control.  If STM32F7_TIM10
		is defined then THIS following may also be defined to indicate that
		the timer is intended to be used for pulsed output modulation.

if STM32F7_TIM10_PWM

if STM32F7_PWM_MULTICHAN

config STM32F7_TIM10_CHANNEL1
	bool "TIM10 Channel 1"
	default n
	---help---
		Enables channel 1.

if STM32F7_TIM10_CHANNEL1

config STM32F7_TIM10_CH1MODE
	int "TIM10 Channel 1 Mode"
	default 0
	range 0 5
	---help---
		Specifies the channel mode.

config STM32F7_TIM10_CH1OUT
	bool "TIM10 Channel 1 Output"
	default n
	---help---
		Enables channel 1 output.

endif # STM32F7_TIM10_CHANNEL1

config STM32F7_TIM10_CHANNEL2
	bool "TIM10 Channel 2"
	default n
	---help---
		Enables channel 2.

if STM32F7_TIM10_CHANNEL2

config STM32F7_TIM10_CH2MODE
	int "TIM10 Channel 2 Mode"
	default 0
	range 0 5
	---help---
		Specifies the channel mode.

config STM32F7_TIM10_CH2OUT
	bool "TIM10 Channel 2 Output"
	default n
	---help---
		Enables channel 2 output.

endif # STM32F7_TIM10_CHANNEL2

config STM32F7_TIM10_CHANNEL3
	bool "TIM10 Channel 3"
	default n
	---help---
		Enables channel 3.

if STM32F7_TIM10_CHANNEL3

config STM32F7_TIM10_CH3MODE
	int "TIM10 Channel 3 Mode"
	default 0
	range 0 5
	---help---
		Specifies the channel mode.

config STM32F7_TIM10_CH3OUT
	bool "TIM10 Channel 3 Output"
	default n
	---help---
		Enables channel 3 output.

endif # STM32F7_TIM10_CHANNEL3

config STM32F7_TIM10_CHANNEL4
	bool "TIM10 Channel 4"
	default n
	---help---
		Enables channel 4.

if STM32F7_TIM10_CHANNEL4

config STM32F7_TIM10_CH4MODE
	int "TIM10 Channel 4 Mode"
	default 0
	range 0 5
	---help---
		Specifies the channel mode.

config STM32F7_TIM10_CH4OUT
	bool "TIM10 Channel 4 Output"
	default n
	---help---
		Enables channel 4 output.

endif # STM32F7_TIM10_CHANNEL4

endif # STM32F7_PWM_MULTICHAN

if !STM32F7_PWM_MULTICHAN

config STM32F7_TIM10_CHANNEL
	int "TIM10 PWM Output Channel"
	default 1
	range 1 4
	---help---
		If TIM10 is enabled for PWM usage, you also need specifies the timer output
		channel {1,..,4}

config STM32F7_TIM10_CHMODE
	int "TIM10 Channel Mode"
	default 0
	range 0 5
	---help---
		Specifies the channel mode.

endif # !STM32F7_PWM_MULTICHAN

endif # STM32F7_TIM10_PWM

config STM32F7_TIM11_PWM
	bool "TIM11 PWM"
	default n
	depends on STM32F7_TIM11
	select ARCH_HAVE_PWM_PULSECOUNT
	---help---
		Reserve timer 11 for use by PWM

		Timer devices may be used for different purposes.  One special purpose is
		to generate modulated outputs for such things as motor control.  If STM32F7_TIM11
		is defined then THIS following may also be defined to indicate that
		the timer is intended to be used for pulsed output modulation.

if STM32F7_TIM11_PWM

if STM32F7_PWM_MULTICHAN

config STM32F7_TIM11_CHANNEL1
	bool "TIM11 Channel 1"
	default n
	---help---
		Enables channel 1.

if STM32F7_TIM11_CHANNEL1

config STM32F7_TIM11_CH1MODE
	int "TIM11 Channel 1 Mode"
	default 0
	range 0 5
	---help---
		Specifies the channel mode.

config STM32F7_TIM11_CH1OUT
	bool "TIM11 Channel 1 Output"
	default n
	---help---
		Enables channel 1 output.

endif # STM32F7_TIM11_CHANNEL1

config STM32F7_TIM11_CHANNEL2
	bool "TIM11 Channel 2"
	default n
	---help---
		Enables channel 2.

if STM32F7_TIM11_CHANNEL2

config STM32F7_TIM11_CH2MODE
	int "TIM11 Channel 2 Mode"
	default 0
	range 0 5
	---help---
		Specifies the channel mode.

config STM32F7_TIM11_CH2OUT
	bool "TIM11 Channel 2 Output"
	default n
	---help---
		Enables channel 2 output.

endif # STM32F7_TIM11_CHANNEL2

config STM32F7_TIM11_CHANNEL3
	bool "TIM11 Channel 3"
	default n
	---help---
		Enables channel 3.

if STM32F7_TIM11_CHANNEL3

config STM32F7_TIM11_CH3MODE
	int "TIM11 Channel 3 Mode"
	default 0
	range 0 5
	---help---
		Specifies the channel mode.

config STM32F7_TIM11_CH3OUT
	bool "TIM11 Channel 3 Output"
	default n
	---help---
		Enables channel 3 output.

endif # STM32F7_TIM11_CHANNEL3

config STM32F7_TIM11_CHANNEL4
	bool "TIM11 Channel 4"
	default n
	---help---
		Enables channel 4.

if STM32F7_TIM11_CHANNEL4

config STM32F7_TIM11_CH4MODE
	int "TIM11 Channel 4 Mode"
	default 0
	range 0 5
	---help---
		Specifies the channel mode.

config STM32F7_TIM11_CH4OUT
	bool "TIM11 Channel 4 Output"
	default n
	---help---
		Enables channel 4 output.

endif # STM32F7_TIM11_CHANNEL4

endif # STM32F7_PWM_MULTICHAN

if !STM32F7_PWM_MULTICHAN

config STM32F7_TIM11_CHANNEL
	int "TIM11 PWM Output Channel"
	default 1
	range 1 4
	---help---
		If TIM11 is enabled for PWM usage, you also need specifies the timer output
		channel {1,..,4}

config STM32F7_TIM11_CHMODE
	int "TIM11 Channel Mode"
	default 0
	range 0 5
	---help---
		Specifies the channel mode.

endif # !STM32F7_PWM_MULTICHAN

endif # STM32F7_TIM11_PWM

config STM32F7_TIM12_PWM
	bool "TIM12 PWM"
	default n
	depends on STM32F7_TIM12
	select ARCH_HAVE_PWM_PULSECOUNT
	---help---
		Reserve timer 12 for use by PWM

		Timer devices may be used for different purposes.  One special purpose is
		to generate modulated outputs for such things as motor control.  If STM32F7_TIM12
		is defined then THIS following may also be defined to indicate that
		the timer is intended to be used for pulsed output modulation.

if STM32F7_TIM12_PWM

if STM32F7_PWM_MULTICHAN

config STM32F7_TIM12_CHANNEL1
	bool "TIM12 Channel 1"
	default n
	---help---
		Enables channel 1.

if STM32F7_TIM12_CHANNEL1

config STM32F7_TIM12_CH1MODE
	int "TIM12 Channel 1 Mode"
	default 0
	range 0 5
	---help---
		Specifies the channel mode.

config STM32F7_TIM12_CH1OUT
	bool "TIM12 Channel 1 Output"
	default n
	---help---
		Enables channel 1 output.

endif # STM32F7_TIM12_CHANNEL1

config STM32F7_TIM12_CHANNEL2
	bool "TIM12 Channel 2"
	default n
	---help---
		Enables channel 2.

if STM32F7_TIM12_CHANNEL2

config STM32F7_TIM12_CH2MODE
	int "TIM12 Channel 2 Mode"
	default 0
	range 0 5
	---help---
		Specifies the channel mode.

config STM32F7_TIM12_CH2OUT
	bool "TIM12 Channel 2 Output"
	default n
	---help---
		Enables channel 2 output.

endif # STM32F7_TIM12_CHANNEL2

config STM32F7_TIM12_CHANNEL3
	bool "TIM12 Channel 3"
	default n
	---help---
		Enables channel 3.

if STM32F7_TIM12_CHANNEL3

config STM32F7_TIM12_CH3MODE
	int "TIM12 Channel 3 Mode"
	default 0
	range 0 5
	---help---
		Specifies the channel mode.

config STM32F7_TIM12_CH3OUT
	bool "TIM12 Channel 3 Output"
	default n
	---help---
		Enables channel 3 output.

endif # STM32F7_TIM12_CHANNEL3

config STM32F7_TIM12_CHANNEL4
	bool "TIM12 Channel 4"
	default n
	---help---
		Enables channel 4.

if STM32F7_TIM12_CHANNEL4

config STM32F7_TIM12_CH4MODE
	int "TIM12 Channel 4 Mode"
	default 0
	range 0 5
	---help---
		Specifies the channel mode.

config STM32F7_TIM12_CH4OUT
	bool "TIM12 Channel 4 Output"
	default n
	---help---
		Enables channel 4 output.

endif # STM32F7_TIM12_CHANNEL4

endif # STM32F7_PWM_MULTICHAN

if !STM32F7_PWM_MULTICHAN

config STM32F7_TIM12_CHANNEL
	int "TIM12 PWM Output Channel"
	default 1
	range 1 4
	---help---
		If TIM12 is enabled for PWM usage, you also need specifies the timer output
		channel {1,..,4}

config STM32F7_TIM12_CHMODE
	int "TIM12 Channel Mode"
	default 0
	range 0 5
	---help---
		Specifies the channel mode.

endif # !STM32F7_PWM_MULTICHAN

endif # STM32F7_TIM12_PWM

config STM32F7_TIM13_PWM
	bool "TIM13 PWM"
	default n
	depends on STM32F7_TIM13
	select ARCH_HAVE_PWM_PULSECOUNT
	---help---
		Reserve timer 13 for use by PWM

		Timer devices may be used for different purposes.  One special purpose is
		to generate modulated outputs for such things as motor control.  If STM32F7_TIM13
		is defined then THIS following may also be defined to indicate that
		the timer is intended to be used for pulsed output modulation.

if STM32F7_TIM13_PWM

if STM32F7_PWM_MULTICHAN

config STM32F7_TIM13_CHANNEL1
	bool "TIM13 Channel 1"
	default n
	---help---
		Enables channel 1.

if STM32F7_TIM13_CHANNEL1

config STM32F7_TIM13_CH1MODE
	int "TIM13 Channel 1 Mode"
	default 0
	range 0 5
	---help---
		Specifies the channel mode.

config STM32F7_TIM13_CH1OUT
	bool "TIM13 Channel 1 Output"
	default n
	---help---
		Enables channel 1 output.

endif # STM32F7_TIM13_CHANNEL1

config STM32F7_TIM13_CHANNEL2
	bool "TIM13 Channel 2"
	default n
	---help---
		Enables channel 2.

if STM32F7_TIM13_CHANNEL2

config STM32F7_TIM13_CH2MODE
	int "TIM13 Channel 2 Mode"
	default 0
	range 0 5
	---help---
		Specifies the channel mode.

config STM32F7_TIM13_CH2OUT
	bool "TIM13 Channel 2 Output"
	default n
	---help---
		Enables channel 2 output.

endif # STM32F7_TIM13_CHANNEL2

config STM32F7_TIM13_CHANNEL3
	bool "TIM13 Channel 3"
	default n
	---help---
		Enables channel 3.

if STM32F7_TIM13_CHANNEL3

config STM32F7_TIM13_CH3MODE
	int "TIM13 Channel 3 Mode"
	default 0
	range 0 5
	---help---
		Specifies the channel mode.

config STM32F7_TIM13_CH3OUT
	bool "TIM13 Channel 3 Output"
	default n
	---help---
		Enables channel 3 output.

endif # STM32F7_TIM13_CHANNEL3

config STM32F7_TIM13_CHANNEL4
	bool "TIM13 Channel 4"
	default n
	---help---
		Enables channel 4.

if STM32F7_TIM13_CHANNEL4

config STM32F7_TIM13_CH4MODE
	int "TIM13 Channel 4 Mode"
	default 0
	range 0 5
	---help---
		Specifies the channel mode.

config STM32F7_TIM13_CH4OUT
	bool "TIM13 Channel 4 Output"
	default n
	---help---
		Enables channel 4 output.

endif # STM32F7_TIM13_CHANNEL4

endif # STM32F7_PWM_MULTICHAN

if !STM32F7_PWM_MULTICHAN

config STM32F7_TIM13_CHANNEL
	int "TIM13 PWM Output Channel"
	default 1
	range 1 4
	---help---
		If TIM13 is enabled for PWM usage, you also need specifies the timer output
		channel {1,..,4}

config STM32F7_TIM13_CHMODE
	int "TIM13 Channel Mode"
	default 0
	range 0 5
	---help---
		Specifies the channel mode.

endif # !STM32F7_PWM_MULTICHAN

endif # STM32F7_TIM13_PWM

config STM32F7_TIM14_PWM
	bool "TIM14 PWM"
	default n
	depends on STM32F7_TIM14
	select ARCH_HAVE_PWM_PULSECOUNT
	---help---
		Reserve timer 14 for use by PWM

		Timer devices may be used for different purposes.  One special purpose is
		to generate modulated outputs for such things as motor control.  If STM32F7_TIM14
		is defined then THIS following may also be defined to indicate that
		the timer is intended to be used for pulsed output modulation.

if STM32F7_TIM14_PWM

if STM32F7_PWM_MULTICHAN

config STM32F7_TIM14_CHANNEL1
	bool "TIM14 Channel 1"
	default n
	---help---
		Enables channel 1.

if STM32F7_TIM14_CHANNEL1

config STM32F7_TIM14_CH1MODE
	int "TIM14 Channel 1 Mode"
	default 0
	range 0 5
	---help---
		Specifies the channel mode.

config STM32F7_TIM14_CH1OUT
	bool "TIM14 Channel 1 Output"
	default n
	---help---
		Enables channel 1 output.

endif # STM32F7_TIM14_CHANNEL1

config STM32F7_TIM14_CHANNEL2
	bool "TIM14 Channel 2"
	default n
	---help---
		Enables channel 2.

if STM32F7_TIM14_CHANNEL2

config STM32F7_TIM14_CH2MODE
	int "TIM14 Channel 2 Mode"
	default 0
	range 0 5
	---help---
		Specifies the channel mode.

config STM32F7_TIM14_CH2OUT
	bool "TIM14 Channel 2 Output"
	default n
	---help---
		Enables channel 2 output.

endif # STM32F7_TIM14_CHANNEL2

config STM32F7_TIM14_CHANNEL3
	bool "TIM14 Channel 3"
	default n
	---help---
		Enables channel 3.

if STM32F7_TIM14_CHANNEL3

config STM32F7_TIM14_CH3MODE
	int "TIM14 Channel 3 Mode"
	default 0
	range 0 5
	---help---
		Specifies the channel mode.

config STM32F7_TIM14_CH3OUT
	bool "TIM14 Channel 3 Output"
	default n
	---help---
		Enables channel 3 output.

endif # STM32F7_TIM14_CHANNEL3

config STM32F7_TIM14_CHANNEL4
	bool "TIM14 Channel 4"
	default n
	---help---
		Enables channel 4.

if STM32F7_TIM14_CHANNEL4

config STM32F7_TIM14_CH4MODE
	int "TIM14 Channel 4 Mode"
	default 0
	range 0 5
	---help---
		Specifies the channel mode.

config STM32F7_TIM14_CH4OUT
	bool "TIM14 Channel 4 Output"
	default n
	---help---
		Enables channel 4 output.

endif # STM32F7_TIM14_CHANNEL4

endif # STM32F7_PWM_MULTICHAN

if !STM32F7_PWM_MULTICHAN

config STM32F7_TIM14_CHANNEL
	int "TIM14 PWM Output Channel"
	default 1
	range 1 4
	---help---
		If TIM14 is enabled for PWM usage, you also need specifies the timer output
		channel {1,..,4}

config STM32F7_TIM14_CHMODE
	int "TIM14 Channel Mode"
	default 0
	range 0 5
	---help---
		Specifies the channel mode.

endif # !STM32F7_PWM_MULTICHAN

endif # STM32F7_TIM14_PWM

config STM32F7_PWM_MULTICHAN
	bool "PWM Multiple Output Channels"
	default n
	depends on STM32F7_TIM1_PWM || STM32F7_TIM2_PWM || STM32F7_TIM3_PWM || STM32F7_TIM4_PWM || STM32F7_TIM5_PWM || STM32F7_TIM8_PWM || STM32F7_TIM9_PWM || STM32F7_TIM10_PWM || STM32F7_TIM11_PWM || STM32F7_TIM12_PWM || STM32F7_TIM13_PWM || STM32F7_TIM14_PWM
	select ARCH_HAVE_PWM_MULTICHAN
	---help---
		Specifies that the PWM driver supports multiple output
		channels per timer.

config STM32F7_TIM1_ADC
	bool "TIM1 ADC"
	default n
	depends on STM32F7_TIM1 && STM32F7_ADC
	---help---
		Reserve timer 1 for use by ADC

		Timer devices may be used for different purposes.  If STM32F7_TIM1 is
		defined then the following may also be defined to indicate that the
		timer is intended to be used for ADC conversion. Note that ADC usage
		requires two definition:  Not only do you have to assign the timer
		for used by the ADC, but then you also have to configure which ADC
		channel it is assigned to.

choice
	prompt "Select TIM1 ADC channel"
	default STM32F7_TIM1_ADC1
	depends on STM32F7_TIM1_ADC

config STM32F7_TIM1_ADC1
	bool "TIM1 ADC channel 1"
	depends on STM32F7_ADC1
	select STM32F7_HAVE_ADC1_TIMER
	---help---
		Reserve TIM1 to trigger ADC1

config STM32F7_TIM1_ADC2
	bool "TIM1 ADC channel 2"
	depends on STM32F7_ADC2
	select STM32F7_HAVE_ADC2_TIMER
	---help---
		Reserve TIM1 to trigger ADC2

config STM32F7_TIM1_ADC3
	bool "TIM1 ADC channel 3"
	depends on STM32F7_ADC3
	select STM32F7_HAVE_ADC3_TIMER
	---help---
		Reserve TIM1 to trigger ADC3

endchoice

config STM32F7_TIM2_ADC
	bool "TIM2 ADC"
	default n
	depends on STM32F7_TIM2 && STM32F7_ADC
	---help---
		Reserve timer 1 for use by ADC

		Timer devices may be used for different purposes.  If STM32F7_TIM2 is
		defined then the following may also be defined to indicate that the
		timer is intended to be used for ADC conversion. Note that ADC usage
		requires two definition:  Not only do you have to assign the timer
		for used by the ADC, but then you also have to configure which ADC
		channel it is assigned to.

choice
	prompt "Select TIM2 ADC channel"
	default STM32F7_TIM2_ADC1
	depends on STM32F7_TIM2_ADC

config STM32F7_TIM2_ADC1
	bool "TIM2 ADC channel 1"
	depends on STM32F7_ADC1
	select STM32F7_HAVE_ADC1_TIMER
	---help---
		Reserve TIM2 to trigger ADC1

config STM32F7_TIM2_ADC2
	bool "TIM2 ADC channel 2"
	depends on STM32F7_ADC2
	select STM32F7_HAVE_ADC2_TIMER
	---help---
		Reserve TIM2 to trigger ADC2

config STM32F7_TIM2_ADC3
	bool "TIM2 ADC channel 3"
	depends on STM32F7_ADC3
	select STM32F7_HAVE_ADC3_TIMER
	---help---
		Reserve TIM2 to trigger ADC3

endchoice

config STM32F7_TIM3_ADC
	bool "TIM3 ADC"
	default n
	depends on STM32F7_TIM3 && STM32F7_ADC
	---help---
		Reserve timer 1 for use by ADC

		Timer devices may be used for different purposes.  If STM32F7_TIM3 is
		defined then the following may also be defined to indicate that the
		timer is intended to be used for ADC conversion. Note that ADC usage
		requires two definition:  Not only do you have to assign the timer
		for used by the ADC, but then you also have to configure which ADC
		channel it is assigned to.

choice
	prompt "Select TIM3 ADC channel"
	default STM32F7_TIM3_ADC1
	depends on STM32F7_TIM3_ADC

config STM32F7_TIM3_ADC1
	bool "TIM3 ADC channel 1"
	depends on STM32F7_ADC1
	select STM32F7_HAVE_ADC1_TIMER
	---help---
		Reserve TIM3 to trigger ADC1

config STM32F7_TIM3_ADC2
	bool "TIM3 ADC channel 2"
	depends on STM32F7_ADC2
	select STM32F7_HAVE_ADC2_TIMER
	---help---
		Reserve TIM3 to trigger ADC2

config STM32F7_TIM3_ADC3
	bool "TIM3 ADC channel 3"
	depends on STM32F7_ADC3
	select STM32F7_HAVE_ADC3_TIMER
	---help---
		Reserve TIM3 to trigger ADC3

endchoice

config STM32F7_TIM4_ADC
	bool "TIM4 ADC"
	default n
	depends on STM32F7_TIM4 && STM32F7_ADC
	---help---
		Reserve timer 1 for use by ADC

		Timer devices may be used for different purposes.  If STM32F7_TIM4 is
		defined then the following may also be defined to indicate that the
		timer is intended to be used for ADC conversion. Note that ADC usage
		requires two definition:  Not only do you have to assign the timer
		for used by the ADC, but then you also have to configure which ADC
		channel it is assigned to.

choice
	prompt "Select TIM4 ADC channel"
	default STM32F7_TIM4_ADC1
	depends on STM32F7_TIM4_ADC

config STM32F7_TIM4_ADC1
	bool "TIM4 ADC channel 1"
	depends on STM32F7_ADC1
	select STM32F7_HAVE_ADC1_TIMER
	---help---
		Reserve TIM4 to trigger ADC1

config STM32F7_TIM4_ADC2
	bool "TIM4 ADC channel 2"
	depends on STM32F7_ADC2
	select STM32F7_HAVE_ADC2_TIMER
	---help---
		Reserve TIM4 to trigger ADC2

config STM32F7_TIM4_ADC3
	bool "TIM4 ADC channel 3"
	depends on STM32F7_ADC3
	select STM32F7_HAVE_ADC3_TIMER
	---help---
		Reserve TIM4 to trigger ADC3

endchoice

config STM32F7_TIM5_ADC
	bool "TIM5 ADC"
	default n
	depends on STM32F7_TIM5 && STM32F7_ADC
	---help---
		Reserve timer 1 for use by ADC

		Timer devices may be used for different purposes.  If STM32F7_TIM5 is
		defined then the following may also be defined to indicate that the
		timer is intended to be used for ADC conversion. Note that ADC usage
		requires two definition:  Not only do you have to assign the timer
		for used by the ADC, but then you also have to configure which ADC
		channel it is assigned to.

choice
	prompt "Select TIM5 ADC channel"
	default STM32F7_TIM5_ADC1
	depends on STM32F7_TIM5_ADC

config STM32F7_TIM5_ADC1
	bool "TIM5 ADC channel 1"
	depends on STM32F7_ADC1
	select STM32F7_HAVE_ADC1_TIMER
	---help---
		Reserve TIM5 to trigger ADC1

config STM32F7_TIM5_ADC2
	bool "TIM5 ADC channel 2"
	depends on STM32F7_ADC2
	select STM32F7_HAVE_ADC2_TIMER
	---help---
		Reserve TIM5 to trigger ADC2

config STM32F7_TIM5_ADC3
	bool "TIM5 ADC channel 3"
	depends on STM32F7_ADC3
	select STM32F7_HAVE_ADC3_TIMER
	---help---
		Reserve TIM5 to trigger ADC3

endchoice

config STM32F7_TIM8_ADC
	bool "TIM8 ADC"
	default n
	depends on STM32F7_TIM8 && STM32F7_ADC
	---help---
		Reserve timer 1 for use by ADC

		Timer devices may be used for different purposes.  If STM32F7_TIM8 is
		defined then the following may also be defined to indicate that the
		timer is intended to be used for ADC conversion. Note that ADC usage
		requires two definition:  Not only do you have to assign the timer
		for used by the ADC, but then you also have to configure which ADC
		channel it is assigned to.

choice
	prompt "Select TIM8 ADC channel"
	default STM32F7_TIM8_ADC1
	depends on STM32F7_TIM8_ADC

config STM32F7_TIM8_ADC1
	bool "TIM8 ADC channel 1"
	depends on STM32F7_ADC1
	select STM32F7_HAVE_ADC1_TIMER
	---help---
		Reserve TIM8 to trigger ADC1

config STM32F7_TIM8_ADC2
	bool "TIM8 ADC channel 2"
	depends on STM32F7_ADC2
	select STM32F7_HAVE_ADC2_TIMER
	---help---
		Reserve TIM8 to trigger ADC2

config STM32F7_TIM8_ADC3
	bool "TIM8 ADC channel 3"
	depends on STM32F7_ADC3
	select STM32F7_HAVE_ADC3_TIMER
	---help---
		Reserve TIM8 to trigger ADC3

endchoice

config STM32F7_HAVE_ADC1_TIMER
	bool

config STM32F7_HAVE_ADC2_TIMER
	bool

config STM32F7_HAVE_ADC3_TIMER
	bool

config STM32F7_ADC1_SAMPLE_FREQUENCY
	int "ADC1 Sampling Frequency"
	default 100
	depends on STM32F7_HAVE_ADC1_TIMER
	---help---
		ADC1 sampling frequency.  Default:  100Hz

config STM32F7_ADC1_TIMTRIG
	int "ADC1 Timer Trigger"
	default 0
	range 0 4
	depends on STM32F7_HAVE_ADC1_TIMER
	---help---
		Values 0:CC1 1:CC2 2:CC3 3:CC4 4:TRGO

config STM32F7_ADC2_SAMPLE_FREQUENCY
	int "ADC2 Sampling Frequency"
	default 100
	depends on STM32F7_HAVE_ADC2_TIMER
	---help---
		ADC2 sampling frequency.  Default:  100Hz

config STM32F7_ADC2_TIMTRIG
	int "ADC2 Timer Trigger"
	default 0
	range 0 4
	depends on STM32F7_HAVE_ADC2_TIMER
	---help---
		Values 0:CC1 1:CC2 2:CC3 3:CC4 4:TRGO

config STM32F7_ADC3_SAMPLE_FREQUENCY
	int "ADC3 Sampling Frequency"
	default 100
	depends on STM32F7_HAVE_ADC3_TIMER
	---help---
		ADC3 sampling frequency.  Default:  100Hz

config STM32F7_ADC3_TIMTRIG
	int "ADC3 Timer Trigger"
	default 0
	range 0 4
	depends on STM32F7_HAVE_ADC3_TIMER
	---help---
		Values 0:CC1 1:CC2 2:CC3 3:CC4 4:TRGO

config STM32F7_TIM1_DAC
	bool "TIM1 DAC"
	default n
	depends on STM32F7_TIM1 && STM32F7_DAC
	---help---
		Reserve timer 1 for use by DAC

		Timer devices may be used for different purposes.  If STM32F7_TIM1 is
		defined then the following may also be defined to indicate that the
		timer is intended to be used for DAC conversion. Note that DAC usage
		requires two definition:  Not only do you have to assign the timer
		for used by the DAC, but then you also have to configure which DAC
		channel it is assigned to.

choice
	prompt "Select TIM1 DAC channel"
	default STM32F7_TIM1_DAC1
	depends on STM32F7_TIM1_DAC

config STM32F7_TIM1_DAC1
	bool "TIM1 DAC channel 1"
	---help---
		Reserve TIM1 to trigger DAC1

config STM32F7_TIM1_DAC2
	bool "TIM1 DAC channel 2"
	---help---
		Reserve TIM1 to trigger DAC2

endchoice

config STM32F7_TIM2_DAC
	bool "TIM2 DAC"
	default n
	depends on STM32F7_TIM2 && STM32F7_DAC
	---help---
		Reserve timer 2 for use by DAC

		Timer devices may be used for different purposes.  If STM32F7_TIM2 is
		defined then the following may also be defined to indicate that the
		timer is intended to be used for DAC conversion. Note that DAC usage
		requires two definition:  Not only do you have to assign the timer
		for used by the DAC, but then you also have to configure which DAC
		channel it is assigned to.

choice
	prompt "Select TIM2 DAC channel"
	default STM32F7_TIM2_DAC1
	depends on STM32F7_TIM2_DAC

config STM32F7_TIM2_DAC1
	bool "TIM2 DAC channel 1"
	---help---
		Reserve TIM2 to trigger DAC1

config STM32F7_TIM2_DAC2
	bool "TIM2 DAC channel 2"
	---help---
		Reserve TIM2 to trigger DAC2

endchoice

config STM32F7_TIM3_DAC
	bool "TIM3 DAC"
	default n
	depends on STM32F7_TIM3 && STM32F7_DAC
	---help---
		Reserve timer 3 for use by DAC

		Timer devices may be used for different purposes.  If STM32F7_TIM3 is
		defined then the following may also be defined to indicate that the
		timer is intended to be used for DAC conversion. Note that DAC usage
		requires two definition:  Not only do you have to assign the timer
		for used by the DAC, but then you also have to configure which DAC
		channel it is assigned to.

choice
	prompt "Select TIM3 DAC channel"
	default STM32F7_TIM3_DAC1
	depends on STM32F7_TIM3_DAC

config STM32F7_TIM3_DAC1
	bool "TIM3 DAC channel 1"
	---help---
		Reserve TIM3 to trigger DAC1

config STM32F7_TIM3_DAC2
	bool "TIM3 DAC channel 2"
	---help---
		Reserve TIM3 to trigger DAC2

endchoice

config STM32F7_TIM4_DAC
	bool "TIM4 DAC"
	default n
	depends on STM32F7_TIM4 && STM32F7_DAC
	---help---
		Reserve timer 4 for use by DAC

		Timer devices may be used for different purposes.  If STM32F7_TIM4 is
		defined then the following may also be defined to indicate that the
		timer is intended to be used for DAC conversion. Note that DAC usage
		requires two definition:  Not only do you have to assign the timer
		for used by the DAC, but then you also have to configure which DAC
		channel it is assigned to.

choice
	prompt "Select TIM4 DAC channel"
	default STM32F7_TIM4_DAC1
	depends on STM32F7_TIM4_DAC

config STM32F7_TIM4_DAC1
	bool "TIM4 DAC channel 1"
	---help---
		Reserve TIM4 to trigger DAC1

config STM32F7_TIM4_DAC2
	bool "TIM4 DAC channel 2"
	---help---
		Reserve TIM4 to trigger DAC2

endchoice

config STM32F7_TIM5_DAC
	bool "TIM5 DAC"
	default n
	depends on STM32F7_TIM5 && STM32F7_DAC
	---help---
		Reserve timer 5 for use by DAC

		Timer devices may be used for different purposes.  If STM32F7_TIM5 is
		defined then the following may also be defined to indicate that the
		timer is intended to be used for DAC conversion. Note that DAC usage
		requires two definition:  Not only do you have to assign the timer
		for used by the DAC, but then you also have to configure which DAC
		channel it is assigned to.

choice
	prompt "Select TIM5 DAC channel"
	default STM32F7_TIM5_DAC1
	depends on STM32F7_TIM5_DAC

config STM32F7_TIM5_DAC1
	bool "TIM5 DAC channel 1"
	---help---
		Reserve TIM5 to trigger DAC1

config STM32F7_TIM5_DAC2
	bool "TIM5 DAC channel 2"
	---help---
		Reserve TIM5 to trigger DAC2

endchoice

config STM32F7_TIM6_DAC
	bool "TIM6 DAC"
	default n
	depends on STM32F7_TIM6 && STM32F7_DAC
	---help---
		Reserve timer 6 for use by DAC

		Timer devices may be used for different purposes.  If STM32F7_TIM6 is
		defined then the following may also be defined to indicate that the
		timer is intended to be used for DAC conversion. Note that DAC usage
		requires two definition:  Not only do you have to assign the timer
		for used by the DAC, but then you also have to configure which DAC
		channel it is assigned to.

choice
	prompt "Select TIM6 DAC channel"
	default STM32F7_TIM6_DAC1
	depends on STM32F7_TIM6_DAC

config STM32F7_TIM6_DAC1
	bool "TIM6 DAC channel 1"
	---help---
		Reserve TIM6 to trigger DAC1

config STM32F7_TIM6_DAC2
	bool "TIM6 DAC channel 2"
	---help---
		Reserve TIM6 to trigger DAC2

endchoice

config STM32F7_TIM7_DAC
	bool "TIM7 DAC"
	default n
	depends on STM32F7_TIM7 && STM32F7_DAC
	---help---
		Reserve timer 7 for use by DAC

		Timer devices may be used for different purposes.  If STM32F7_TIM7 is
		defined then the following may also be defined to indicate that the
		timer is intended to be used for DAC conversion. Note that DAC usage
		requires two definition:  Not only do you have to assign the timer
		for used by the DAC, but then you also have to configure which DAC
		channel it is assigned to.

choice
	prompt "Select TIM7 DAC channel"
	default STM32F7_TIM7_DAC1
	depends on STM32F7_TIM7_DAC

config STM32F7_TIM7_DAC1
	bool "TIM7 DAC channel 1"
	---help---
		Reserve TIM7 to trigger DAC1

config STM32F7_TIM7_DAC2
	bool "TIM7 DAC channel 2"
	---help---
		Reserve TIM7 to trigger DAC2

endchoice

config STM32F7_TIM8_DAC
	bool "TIM8 DAC"
	default n
	depends on STM32F7_TIM8 && STM32F7_DAC
	---help---
		Reserve timer 8 for use by DAC

		Timer devices may be used for different purposes.  If STM32F7_TIM8 is
		defined then the following may also be defined to indicate that the
		timer is intended to be used for DAC conversion. Note that DAC usage
		requires two definition:  Not only do you have to assign the timer
		for used by the DAC, but then you also have to configure which DAC
		channel it is assigned to.

choice
	prompt "Select TIM8 DAC channel"
	default STM32F7_TIM8_DAC1
	depends on STM32F7_TIM8_DAC

config STM32F7_TIM8_DAC1
	bool "TIM8 DAC channel 1"
	---help---
		Reserve TIM8 to trigger DAC1

config STM32F7_TIM8_DAC2
	bool "TIM8 DAC channel 2"
	---help---
		Reserve TIM8 to trigger DAC2

endchoice

config STM32F7_TIM9_DAC
	bool "TIM9 DAC"
	default n
	depends on STM32F7_TIM9 && STM32F7_DAC
	---help---
		Reserve timer 9 for use by DAC

		Timer devices may be used for different purposes.  If STM32F7_TIM9 is
		defined then the following may also be defined to indicate that the
		timer is intended to be used for DAC conversion. Note that DAC usage
		requires two definition:  Not only do you have to assign the timer
		for used by the DAC, but then you also have to configure which DAC
		channel it is assigned to.

choice
	prompt "Select TIM9 DAC channel"
	default STM32F7_TIM9_DAC1
	depends on STM32F7_TIM9_DAC

config STM32F7_TIM9_DAC1
	bool "TIM9 DAC channel 1"
	---help---
		Reserve TIM9 to trigger DAC1

config STM32F7_TIM9_DAC2
	bool "TIM9 DAC channel 2"
	---help---
		Reserve TIM9 to trigger DAC2

endchoice

config STM32F7_TIM10_DAC
	bool "TIM10 DAC"
	default n
	depends on STM32F7_TIM10 && STM32F7_DAC
	---help---
		Reserve timer 10 for use by DAC

		Timer devices may be used for different purposes.  If STM32F7_TIM10 is
		defined then the following may also be defined to indicate that the
		timer is intended to be used for DAC conversion. Note that DAC usage
		requires two definition:  Not only do you have to assign the timer
		for used by the DAC, but then you also have to configure which DAC
		channel it is assigned to.

choice
	prompt "Select TIM10 DAC channel"
	default STM32F7_TIM10_DAC1
	depends on STM32F7_TIM10_DAC

config STM32F7_TIM10_DAC1
	bool "TIM10 DAC channel 1"
	---help---
		Reserve TIM10 to trigger DAC1

config STM32F7_TIM10_DAC2
	bool "TIM10 DAC channel 2"
	---help---
		Reserve TIM10 to trigger DAC2

endchoice

config STM32F7_TIM11_DAC
	bool "TIM11 DAC"
	default n
	depends on STM32F7_TIM11 && STM32F7_DAC
	---help---
		Reserve timer 11 for use by DAC

		Timer devices may be used for different purposes.  If STM32F7_TIM11 is
		defined then the following may also be defined to indicate that the
		timer is intended to be used for DAC conversion. Note that DAC usage
		requires two definition:  Not only do you have to assign the timer
		for used by the DAC, but then you also have to configure which DAC
		channel it is assigned to.

choice
	prompt "Select TIM11 DAC channel"
	default STM32F7_TIM11_DAC1
	depends on STM32F7_TIM11_DAC

config STM32F7_TIM11_DAC1
	bool "TIM11 DAC channel 1"
	---help---
		Reserve TIM11 to trigger DAC1

config STM32F7_TIM11_DAC2
	bool "TIM11 DAC channel 2"
	---help---
		Reserve TIM11 to trigger DAC2

endchoice

config STM32F7_TIM12_DAC
	bool "TIM12 DAC"
	default n
	depends on STM32F7_TIM12 && STM32F7_DAC
	---help---
		Reserve timer 12 for use by DAC

		Timer devices may be used for different purposes.  If STM32F7_TIM12 is
		defined then the following may also be defined to indicate that the
		timer is intended to be used for DAC conversion. Note that DAC usage
		requires two definition:  Not only do you have to assign the timer
		for used by the DAC, but then you also have to configure which DAC
		channel it is assigned to.

choice
	prompt "Select TIM12 DAC channel"
	default STM32F7_TIM12_DAC1
	depends on STM32F7_TIM12_DAC

config STM32F7_TIM12_DAC1
	bool "TIM12 DAC channel 1"
	---help---
		Reserve TIM12 to trigger DAC1

config STM32F7_TIM12_DAC2
	bool "TIM12 DAC channel 2"
	---help---
		Reserve TIM12 to trigger DAC2

endchoice

config STM32F7_TIM13_DAC
	bool "TIM13 DAC"
	default n
	depends on STM32F7_TIM13 && STM32F7_DAC
	---help---
		Reserve timer 13 for use by DAC

		Timer devices may be used for different purposes.  If STM32F7_TIM13 is
		defined then the following may also be defined to indicate that the
		timer is intended to be used for DAC conversion. Note that DAC usage
		requires two definition:  Not only do you have to assign the timer
		for used by the DAC, but then you also have to configure which DAC
		channel it is assigned to.

choice
	prompt "Select TIM13 DAC channel"
	default STM32F7_TIM13_DAC1
	depends on STM32F7_TIM13_DAC

config STM32F7_TIM13_DAC1
	bool "TIM13 DAC channel 1"
	---help---
		Reserve TIM13 to trigger DAC1

config STM32F7_TIM13_DAC2
	bool "TIM13 DAC channel 2"
	---help---
		Reserve TIM13 to trigger DAC2

endchoice

config STM32F7_TIM14_DAC
	bool "TIM14 DAC"
	default n
	depends on STM32F7_TIM14 && STM32F7_DAC
	---help---
		Reserve timer 14 for use by DAC

		Timer devices may be used for different purposes.  If STM32F7_TIM14 is
		defined then the following may also be defined to indicate that the
		timer is intended to be used for DAC conversion. Note that DAC usage
		requires two definition:  Not only do you have to assign the timer
		for used by the DAC, but then you also have to configure which DAC
		channel it is assigned to.

choice
	prompt "Select TIM14 DAC channel"
	default STM32F7_TIM14_DAC1
	depends on STM32F7_TIM14_DAC

config STM32F7_TIM14_DAC1
	bool "TIM14 DAC channel 1"
	---help---
		Reserve TIM14 to trigger DAC1

config STM32F7_TIM14_DAC2
	bool "TIM14 DAC channel 2"
	---help---
		Reserve TIM14 to trigger DAC2

endchoice

config STM32F7_TIM1_CAP
	bool "TIM1 Capture"
	default n
	depends on STM32F7_TIM1
	---help---
		Reserve timer 1 for use by Capture

		Timer devices may be used for different purposes.  One special purpose is
		to capture input.

config STM32F7_TIM2_CAP
	bool "TIM2 Capture"
	default n
	depends on STM32F7_TIM2
	---help---
		Reserve timer 2 for use by Capture

		Timer devices may be used for different purposes.  One special purpose is
		to capture input.

config STM32F7_TIM3_CAP
	bool "TIM3 Capture"
	default n
	depends on STM32F7_TIM3
	---help---
		Reserve timer 3 for use by Capture

		Timer devices may be used for different purposes.  One special purpose is
		to capture input.

config STM32F7_TIM4_CAP
	bool "TIM4 Capture"
	default n
	depends on STM32F7_TIM4
	---help---
		Reserve timer 4 for use by Capture

		Timer devices may be used for different purposes.  One special purpose is
		to capture input.

config STM32F7_TIM5_CAP
	bool "TIM5 Capture"
	default n
	depends on STM32F7_TIM5
	---help---
		Reserve timer 5 for use by Capture

		Timer devices may be used for different purposes.  One special purpose is
		to capture input.

config STM32F7_TIM8_CAP
	bool "TIM8 Capture"
	default n
	depends on STM32F7_TIM8
	---help---
		Reserve timer 8 for use by Capture

		Timer devices may be used for different purposes.  One special purpose is
		to capture input.

config STM32F7_TIM9_CAP
	bool "TIM9 Capture"
	default n
	depends on STM32F7_TIM9
	---help---
		Reserve timer 9 for use by Capture

		Timer devices may be used for different purposes.  One special purpose is
		to capture input.

config STM32F7_TIM10_CAP
	bool "TIM10 Capture"
	default n
	depends on STM32F7_TIM10
	---help---
		Reserve timer 10 for use by Capture

		Timer devices may be used for different purposes.  One special purpose is
		to capture input.

config STM32F7_TIM11_CAP
	bool "TIM11 Capture"
	default n
	depends on STM32F7_TIM11
	---help---
		Reserve timer 11 for use by Capture

		Timer devices may be used for different purposes.  One special purpose is
		to capture input.

config STM32F7_TIM12_CAP
	bool "TIM12 Capture"
	default n
	depends on STM32F7_TIM12
	---help---
		Reserve timer 12 for use by Capture

		Timer devices may be used for different purposes.  One special purpose is
		to capture input.

config STM32F7_TIM13_CAP
	bool "TIM13 Capture"
	default n
	depends on STM32F7_TIM13
	---help---
		Reserve timer 13 for use by Capture

		Timer devices may be used for different purposes.  One special purpose is
		to capture input.

config STM32F7_TIM14_CAP
	bool "TIM14 Capture"
	default n
	depends on STM32F7_TIM14
	---help---
		Reserve timer 14 for use by Capture

		Timer devices may be used for different purposes.  One special purpose is
		to capture input.

endmenu # Timer Configuration

menu "ADC Configuration"
	depends on STM32F7_ADC

config STM32F7_ADC_NO_STARTUP_CONV
	bool "Do not start conversion when opening ADC device"
	default n
	---help---
		Do not start conversion when opening ADC device.

config STM32F7_ADC1_DMA
	bool "ADC1 DMA"
	depends on STM32F7_ADC1 && STM32F7_HAVE_ADC1_DMA
	default n
	---help---
		If DMA is selected, then the ADC may be configured to support
		DMA transfer, which is necessary if multiple channels are read
		or if very high trigger frequencies are used.

config STM32F7_ADC2_DMA
	bool "ADC2 DMA"
	depends on STM32F7_ADC2 && STM32F7_HAVE_ADC2_DMA
	default n
	---help---
		If DMA is selected, then the ADC may be configured to support
		DMA transfer, which is necessary if multiple channels are read
		or if very high trigger frequencies are used.

config STM32F7_ADC3_DMA
	bool "ADC3 DMA"
	depends on STM32F7_ADC3 && STM32F7_HAVE_ADC3_DMA
	default n
	---help---
		If DMA is selected, then the ADC may be configured to support
		DMA transfer, which is necessary if multiple channels are read
		or if very high trigger frequencies are used.

endmenu # "ADC Configuration"

menu "Ethernet MAC configuration"
	depends on STM32F7_ETHMAC

config STM32F7_PHYADDR
	int "PHY address"
	default 1
	---help---
		The 5-bit address of the PHY on the board.  Default: 1

config STM32F7_PHYINIT
	bool "Board-specific PHY Initialization"
	default n
	---help---
		Some boards require specialized initialization of the PHY before it can be used.
		This may include such things as configuring GPIOs, resetting the PHY, etc.  If
		STM32F7_PHYINIT is defined in the configuration then the board specific logic must
		provide stm32_phyinitialize();  The STM32 Ethernet driver will call this function
		one time before it first uses the PHY.

config STM32F7_MII
	bool "Use MII interface"
	default n
	---help---
		Support Ethernet MII interface.

choice
	prompt "MII clock configuration"
	default STM32F7_MII_EXTCLK
	depends on STM32F7_MII

config STM32F7_MII_MCO1
	bool "Use MC01 as MII clock"
	---help---
		Use MCO1 to clock the MII interface.

config STM32F7_MII_MCO2
	bool "Use MC02 as MII clock"
	---help---
		Use MCO2 to clock the MII interface.

config STM32F7_MII_EXTCLK
	bool "External MII clock"
	---help---
		Clocking is provided by external logic.

endchoice

config STM32F7_AUTONEG
	bool "Use autonegotiation"
	default y
	---help---
		Use PHY autonegotiation to determine speed and mode

config STM32F7_ETHFD
	bool "Full duplex"
	default n
	depends on !STM32F7_AUTONEG
	---help---
		If STM32F7_AUTONEG is not defined, then this may be defined to select full duplex
		mode. Default: half-duplex

config STM32F7_ETH100MBPS
	bool "100 Mbps"
	default n
	depends on !STM32F7_AUTONEG
	---help---
		If STM32F7_AUTONEG is not defined, then this may be defined to select 100 MBps
		speed.  Default: 10 Mbps

config STM32F7_PHYSR
	int "PHY Status Register Address (decimal)"
	depends on STM32F7_AUTONEG
	---help---
		This must be provided if STM32F7_AUTONEG is defined.  The PHY status register
		address may diff from PHY to PHY.  This configuration sets the address of
		the PHY status register.

config STM32F7_PHYSR_ALTCONFIG
	bool "PHY Status Alternate Bit Layout"
	default n
	depends on STM32F7_AUTONEG
	---help---
		Different PHYs present speed and mode information in different ways.  Some
		will present separate information for speed and mode (this is the default).
		Those PHYs, for example, may provide a 10/100 Mbps indication and a separate
		full/half duplex indication. This options selects an alternative representation
		where speed and mode information are combined.  This might mean, for example,
		separate bits for 10HD, 100HD, 10FD and 100FD.

config STM32F7_PHYSR_SPEED
	hex "PHY Speed Mask"
	depends on STM32F7_AUTONEG && !STM32F7_PHYSR_ALTCONFIG
	---help---
		This must be provided if STM32F7_AUTONEG is defined.  This provides bit mask
		for isolating the 10 or 100MBps speed indication.

config STM32F7_PHYSR_100MBPS
	hex "PHY 100Mbps Speed Value"
	depends on STM32F7_AUTONEG && !STM32F7_PHYSR_ALTCONFIG
	---help---
		This must be provided if STM32F7_AUTONEG is defined.  This provides the value
		of the speed bit(s) indicating 100MBps speed.

config STM32F7_PHYSR_MODE
	hex "PHY Mode Mask"
	depends on STM32F7_AUTONEG && !STM32F7_PHYSR_ALTCONFIG
	---help---
		This must be provided if STM32F7_AUTONEG is defined.  This provide bit mask
		for isolating the full or half duplex mode bits.

config STM32F7_PHYSR_FULLDUPLEX
	hex "PHY Full Duplex Mode Value"
	depends on STM32F7_AUTONEG && !STM32F7_PHYSR_ALTCONFIG
	---help---
		This must be provided if STM32F7_AUTONEG is defined.  This provides the
		value of the mode bits indicating full duplex mode.

config STM32F7_PHYSR_ALTMODE
	hex "PHY Mode Mask"
	depends on STM32F7_AUTONEG && STM32F7_PHYSR_ALTCONFIG
	---help---
		This must be provided if STM32F7_AUTONEG is defined.  This provide bit mask
		for isolating the speed and full/half duplex mode bits.

config STM32F7_PHYSR_10HD
	hex "10MBase-T Half Duplex Value"
	depends on STM32F7_AUTONEG && STM32F7_PHYSR_ALTCONFIG
	---help---
		This must be provided if STM32F7_AUTONEG is defined.  This is the value
		under the bit mask that represents the 10Mbps, half duplex setting.

config STM32F7_PHYSR_100HD
	hex "100Base-T Half Duplex Value"
	depends on STM32F7_AUTONEG && STM32F7_PHYSR_ALTCONFIG
	---help---
		This must be provided if STM32F7_AUTONEG is defined.  This is the value
		under the bit mask that represents the 100Mbps, half duplex setting.

config STM32F7_PHYSR_10FD
	hex "10Base-T Full Duplex Value"
	depends on STM32F7_AUTONEG && STM32F7_PHYSR_ALTCONFIG
	---help---
		This must be provided if STM32F7_AUTONEG is defined.  This is the value
		under the bit mask that represents the 10Mbps, full duplex setting.

config STM32F7_PHYSR_100FD
	hex "100Base-T Full Duplex Value"
	depends on STM32F7_AUTONEG && STM32F7_PHYSR_ALTCONFIG
	---help---
		This must be provided if STM32F7_AUTONEG is defined.  This is the value
		under the bit mask that represents the 100Mbps, full duplex setting.

config STM32F7_ETH_PTP
	bool "Precision Time Protocol (PTP)"
	default n
	---help---
		Precision Time Protocol (PTP).  Not supported but some hooks are indicated
		with this condition.

config STM32F7_RMII
	bool
	default y if !STM32F7_MII

choice
	prompt "RMII clock configuration"
	default STM32F7_RMII_EXTCLK
	depends on STM32F7_RMII

config STM32F7_RMII_MCO1
	bool "Use MC01 as RMII clock"
	---help---
		Use MCO1 to clock the RMII interface.

config STM32F7_RMII_MCO2
	bool "Use MC02 as RMII clock"
	---help---
		Use MCO2 to clock the RMII interface.

config STM32F7_RMII_EXTCLK
	bool "External RMII clock"
	---help---
		Clocking is provided by external logic.

endchoice # RMII clock configuration

config STM32F7_ETHMAC_REGDEBUG
	bool "Register-Level Debug"
	default n
	depends on DEBUG_NET_INFO
	---help---
		Enable very low-level register access debug.  Depends on
		CONFIG_DEBUG_FEATURES.

endmenu # Ethernet MAC configuration

if STM32F7_LTDC

menu "LTDC Configuration"

config STM32F7_LTDC_USE_DSI
	bool "Use DSI as display connection"
	default n
	depends on STM32F7_DSIHOST
	---help---
		Select this if your display is connected via DSI.
		Deselect option if your display is connected via digital
		RGB+HSYNC+VSYNC

config STM32F7_LTDC_BACKLIGHT
	bool "Backlight support"
	default y

config STM32F7_LTDC_DEFBACKLIGHT
	hex "Default backlight level"
	default 0xf0

config STM32F7_LTDC_BACKCOLOR
	hex "Background color"
	default 0x0
	---help---
		This is the background color that will be used as the LTDC
		background layer color.  It is an RGB888 format value,
		which gets written unmodified to register LTDC_BCCR.

config STM32F7_LTDC_DITHER
	bool "Dither support"
	default n

config STM32F7_LTDC_DITHER_RED
	depends on STM32F7_LTDC_DITHER
	int "Dither red width"
	range 0 7
	default 2
	---help---
		This is the dither red width.

config STM32F7_LTDC_DITHER_GREEN
	depends on STM32F7_LTDC_DITHER
	int "Dither green width"
	range 0 7
	default 2
	---help---
		This is the dither green width.

config STM32F7_LTDC_DITHER_BLUE
	depends on STM32F7_LTDC_DITHER
	int "Dither blue width"
	range 0 7
	default 2
	---help---
		This is the dither blue width.

config STM32F7_LTDC_FB_BASE
	hex "Framebuffer memory start address"
	default 0
	---help---
		If you are using the LTDC, then you must provide the address
		of the start of the framebuffer.  This address will typically
		be in the SRAM or SDRAM memory region of the FMC.

config STM32F7_LTDC_FB_SIZE
	int "Framebuffer memory size (bytes)"
	default 0
	 ---help---
		Must be the whole size of the active LTDC layer.

config STM32F7_LTDC_L1_CHROMAKEYEN
	bool "Enable chromakey support for layer 1"
	default y

config STM32F7_LTDC_L1_CHROMAKEY
	hex "Layer L1 initial chroma key"
	default 0x00000000

config STM32F7_LTDC_L1_COLOR
	hex "Layer L1 default color"
	default 0x00000000

choice
	prompt "Layer 1 color format"
	default STM32F7_LTDC_L1_RGB565

config STM32F7_LTDC_L1_L8
	bool "8 bpp L8 (8-bit CLUT)"
	depends on STM32F7_FB_CMAP

config STM32F7_LTDC_L1_AL44
	bool "8 bpp AL44 (4-bit alpha + 4-bit CLUT)"
	depends on STM32F7_FB_CMAP

config STM32F7_LTDC_L1_AL88
	bool "16 bpp AL88 (8-bit alpha + 8-bit CLUT)"
	depends on STM32F7_FB_CMAP

config STM32F7_LTDC_L1_RGB565
	bool "16 bpp RGB 565"
	depends on !STM32F7_FB_CMAP

config STM32F7_LTDC_L1_ARGB4444
	bool "16 bpp ARGB 4444"
	depends on !STM32F7_FB_CMAP

config STM32F7_LTDC_L1_ARGB1555
	bool "16 bpp ARGB 1555"
	depends on !STM32F7_FB_CMAP

config STM32F7_LTDC_L1_RGB888
	bool "24 bpp RGB 888"
	depends on !STM32F7_FB_CMAP

config STM32F7_LTDC_L1_ARGB8888
	bool "32 bpp ARGB 8888"
	depends on !STM32F7_FB_CMAP

endchoice # Layer 1 color format

config STM32F7_LTDC_L2
	bool "Enable Layer 2 support"
	default y

if STM32F7_LTDC_L2

config STM32F7_LTDC_L2_COLOR
	hex "Layer L2 default color"
	default 0x00000000

config STM32F7_LTDC_L2_CHROMAKEYEN
	bool "Enable chromakey support for layer 2"
	default y

config STM32F7_LTDC_L2_CHROMAKEY
	hex "Layer L2 initial chroma key"
	default 0x00000000

choice
	prompt "Layer 2 (top layer) color format"
	default STM32F7_LTDC_L2_RGB565

config STM32F7_LTDC_L2_L8
	depends on STM32F7_LTDC_L1_L8
	bool "8 bpp L8 (8-bit CLUT)"

config STM32F7_LTDC_L2_AL44
	depends on STM32F7_LTDC_L1_AL44
	bool "8 bpp AL44 (4-bit alpha + 4-bit CLUT)"

config STM32F7_LTDC_L2_AL88
	depends on STM32F7_LTDC_L1_AL88
	bool "16 bpp AL88 (8-bit alpha + 8-bit CLUT)"

config STM32F7_LTDC_L2_RGB565
	depends on STM32F7_LTDC_L1_RGB565
	bool "16 bpp RGB 565"

config STM32F7_LTDC_L2_ARGB4444
	depends on STM32F7_LTDC_L1_ARGB4444
	bool "16 bpp ARGB 4444"

config STM32F7_LTDC_L2_ARGB1555
	depends on STM32F7_LTDC_L1_ARGB1555
	bool "16 bpp ARGB 1555"

config STM32F7_LTDC_L2_RGB888
	depends on STM32F7_LTDC_L1_RGB888
	bool "24 bpp RGB 888"

config STM32F7_LTDC_L2_ARGB8888
	depends on STM32F7_LTDC_L1_ARGB8888
	bool "32 bpp ARGB 8888"

endchoice # Layer 2 color format

endif # STM32F7_LTDC_L2

config STM32F7_FB_CMAP
	bool "Color map support"
	default y
	select FB_CMAP
	---help---
		EnablingEnablescolor map support is necessary for ltdc L8 format.

config STM32F7_FB_TRANSPARENCY
	bool "Transparency color map support"
	default y
	depends on STM32F7_FB_CMAP
	select FB_TRANSPARENCY
	---help---
		Enables transparency color map support is necessary for ltdc L8 format.

config STM32F7_LTDC_REGDEBUG
	bool "Enable LTDC register value debug messages"
	default n
	---help---
		This gives additional messages for LTDC related register values.
		Additionally, you have to select "Low-level LCD Debug Features"
		to enable the debug messages.

endmenu

endif # STM32F7_LTDC

if STM32F7_DMA2D

menu "DMA2D Configuration"

config STM32F7_DMA2D_NLAYERS
	int "Number DMA2D overlays"
	default 1
	range 1 256
	---help---
		Number of supported DMA2D layer.

config STM32F7_DMA2D_LAYER_SHARED
	bool "Overlays shared memory region"
	default n
	---help---
		Several overlays can share the same memory region.
		Setup a whole memory area (usually multiple size of the visible screen)
		allows image preprocessing before they become visible by blit operation.

config STM32F7_DMA2D_LAYER_PPLINE
	int "Pixel per line"
	default 1
	range 1 65535
	---help---
		If you are using the DMA2D, then you must provide the pixel per line or
		width of the overlay.

config STM32F7_DMA2D_FB_BASE
	hex "Framebuffer memory start address"
	default 0
	---help---
		If you are using the DMA2D, then you must provide the address
		of the start of the DMA2D overlays framebuffer. This address will typically
		be in the SRAM or SDRAM memory region of the FSMC.

config STM32F7_DMA2D_FB_SIZE
	int "Framebuffer memory size (bytes)"
	default 0
	---help---
		Must be the whole size of all DMA2D overlays.

menu "Supported pixel format"

config STM32F7_DMA2D_L8
	depends on STM32F7_FB_CMAP && STM32F7_LTDC_L1_L8
	bool "8 bpp L8 (8-bit CLUT)"
	default y

config STM32F7_DMA2D_AL44
	depends on STM32F7_FB_CMAP && STM32F7_LTDC_L1_AL44
	bool "8 bpp AL44 (4-bit alpha + 4-bit CLUT)"
	default y

config STM32F7_DMA2D_AL88
	depends on STM32F7_FB_CMAP && STM32F7_LTDC_L1_AL88
	bool "16 bpp AL88 (8-bit alpha + 8-bit CLUT)"
	default y

config STM32F7_DMA2D_RGB565
	bool "16 bpp RGB 565"
	depends on STM32F7_LTDC_L1_RGB565
	default y

config STM32F7_DMA2D_ARGB4444
	bool "16 bpp ARGB 4444"
	depends on STM32F7_LTDC_L1_ARGB4444
	default y

config STM32F7_DMA2D_ARGB1555
	bool "16 bpp ARGB 1555"
	depends on STM32F7_LTDC_L1_ARGB15555
	default y

config STM32F7_DMA2D_RGB888
	bool "24 bpp RGB 888"
	depends on STM32F7_LTDC_L1_RGB888
	default y

config STM32F7_DMA2D_ARGB8888
	bool "32 bpp ARGB 8888"
	depends on STM32F7_LTDC_L1_ARGB8888
	default y

endmenu

config STM32F7_DMA2D_REGDEBUG
	bool "DMA2D Register level debug"
	depends on DEBUG_INFO && DEBUG_LCD
	default n
	---help---
		Output detailed register-level DMA2D device debug information.

endmenu
endif # STM32F7_DMA2D

<<<<<<< HEAD
config STM32F7_QSPI
	bool "QuadSPI"
	default n
	---help---
		The STM32 QSPI block is intended to support one serial NOR flash device

if STM32F7_QSPI

config STM32F7_QSPI_FLASH_SIZE
	int "Size of attached serial flash, bytes"
	default 16777216
	range 1 2147483648
	---help---
		The STM32 QSPI peripheral requires the size of the Flash be specified

config STM32F7_QSPI_FIFO_THESHOLD
	int "Number of bytes before asserting FIFO threshold flag"
	default 4
	range 1 16
	---help---
		The STM32 QSPI peripheral requires that the FIFO threshold be specified
		I would leave it at the default value of 4 unless you know what you are doing.

config STM32F7_QSPI_CSHT
	int "Number of cycles Chip Select must be inactive between transactions"
	default 1
	range 1 8
	---help---
		The STM32 QSPI peripheral requires that it be specified the minimum number
		of AHB cycles that Chip Select be held inactive between transactions.

choice
	prompt "Transfer technique"
	default STM32F7_QSPI_DMA
	---help---
		You can choose between using polling, interrupts, or DMA to transfer data
		over the QSPI interface.

config STM32F7_QSPI_POLLING
	bool "Polling"
	---help---
		Use conventional register I/O with status polling to transfer data.

config STM32F7_QSPI_INTERRUPTS
	bool "Interrupts"
	---help---
		User interrupt driven I/O transfers.

config STM32F7_QSPI_DMA
	bool "DMA"

endchoice

choice
	prompt "DMA Channel"
	default STM32F7_QSPI_DMA_CHAN_1_5
	depends on STM32F7_DMA
	---help---
		You can choose between two DMA channels for use with QSPI:
		either DMA1 channel 5, or DMA2 channel 7.
		If you only see one choice here, it is probably because
		you have not also enabled the associated DMA controller.

config STM32F7_QSPI_DMA_CHAN_1_5
	bool "DMA1 Channel 5"
	depends on STM32F7_DMA1
	---help---
		Use DMA1 channel 5 for QSPI.

config STM32F7_QSPI_DMA_CHAN_2_7
	bool "DMA2 Channel 7"
	depends on STM32F7_DMA2
	---help---
		Use DMA2 channel 7 for QSPI.

endchoice

choice
	prompt "DMA Priority"
	default STM32F7_QSPI_DMAPRIORITY_MEDIUM
	depends on STM32F7_DMA
	---help---
		The DMA controller supports priority levels.  You are probably fine
		with the default of 'medium' except for special cases.  In the event
		of contention between to channels at the same priority, the lower
		numbered channel has hardware priority over the higher numbered one.

config STM32F7_QSPI_DMAPRIORITY_VERYHIGH
	bool "Very High priority"
	depends on STM32F7_DMA
	---help---
		'Highest' priority.

config STM32F7_QSPI_DMAPRIORITY_HIGH
	bool "High priority"
	depends on STM32F7_DMA
	---help---
		'High' priority.

config STM32F7_QSPI_DMAPRIORITY_MEDIUM
	bool "Medium priority"
	depends on STM32F7_DMA
	---help---
		'Medium' priority.

config STM32F7_QSPI_DMAPRIORITY_LOW
	bool "Low priority"
	depends on STM32F7_DMA
	---help---
		'Low' priority.

endchoice

config STM32F7_QSPI_DMATHRESHOLD
	int "QSPI DMA threshold"
	default 4
	depends on STM32F7_QSPI_DMA
	---help---
		When QSPI DMA is enabled, small DMA transfers will still be performed
		by polling logic.  This value is the threshold below which transfers
		will still be performed by conventional register status polling.

config STM32F7_QSPI_DMADEBUG
	bool "QSPI DMA transfer debug"
	depends on STM32F7_QSPI_DMA && DEBUG_SPI && DEBUG_DMA
	default n
	---help---
		Enable special debug instrumentation to analyze QSPI DMA data transfers.
		This logic is as non-invasive as possible:  It samples DMA
		registers at key points in the data transfer and then dumps all of
		the registers at the end of the transfer.

config STM32F7_QSPI_REGDEBUG
	bool "QSPI Register level debug"
	depends on DEBUG_SPI_INFO
	default n
	---help---
		Output detailed register-level QSPI device debug information.
		Requires also CONFIG_DEBUG_SPI_INFO.

endif
=======
menu "QEncoder Driver"
	depends on SENSORS_QENCODER
	depends on STM32F7_TIM1 || STM32F7_TIM2 || STM32F7_TIM3 || STM32F7_TIM4 || STM32F7_TIM5 || STM32F7_TIM8

config STM32F7_TIM1_QE
	bool "TIM1"
	default n
	depends on STM32F7_TIM1
	---help---
		Reserve TIM1 for use by QEncoder.

if STM32F7_TIM1_QE

config STM32F7_TIM1_QEPSC
	int "TIM1 pulse prescaler"
	default 1
	---help---
		This prescaler divides the number of recorded encoder pulses,
		limiting the count rate at the expense of resolution.

endif

config STM32F7_TIM2_QE
	bool "TIM2"
	default n
	depends on STM32F7_TIM2
	---help---
		Reserve TIM2 for use by QEncoder.

if STM32F7_TIM2_QE

config STM32F7_TIM2_QEPSC
	int "TIM2 pulse prescaler"
	default 1
	---help---
		This prescaler divides the number of recorded encoder pulses,
		limiting the count rate at the expense of resolution.

endif

config STM32F7_TIM3_QE
	bool "TIM3"
	default n
	depends on STM32F7_TIM3
	---help---
		Reserve TIM3 for use by QEncoder.

if STM32F7_TIM3_QE

config STM32F7_TIM3_QEPSC
	int "TIM3 pulse prescaler"
	default 1
	---help---
		This prescaler divides the number of recorded encoder pulses,
		limiting the count rate at the expense of resolution.

endif

config STM32F7_TIM4_QE
	bool "TIM4"
	default n
	depends on STM32F7_TIM4
	---help---
		Reserve TIM4 for use by QEncoder.

if STM32F7_TIM4_QE

config STM32F7_TIM4_QEPSC
	int "TIM4 pulse prescaler"
	default 1
	---help---
		This prescaler divides the number of recorded encoder pulses,
		limiting the count rate at the expense of resolution.

endif

config STM32F7_TIM5_QE
	bool "TIM5"
	default n
	depends on STM32F7_TIM5
	---help---
		Reserve TIM5 for use by QEncoder.

if STM32F7_TIM5_QE

config STM32F7_TIM5_QEPSC
	int "TIM5 pulse prescaler"
	default 1
	---help---
		This prescaler divides the number of recorded encoder pulses,
		limiting the count rate at the expense of resolution.

endif

config STM32F7_TIM8_QE
	bool "TIM8"
	default n
	depends on STM32F7_TIM8
	---help---
		Reserve TIM8 for use by QEncoder.

if STM32F7_TIM8_QE

config STM32F7_TIM8_QEPSC
	int "TIM8 pulse prescaler"
	default 1
	---help---
		This prescaler divides the number of recorded encoder pulses,
		limiting the count rate at the expense of resolution.

endif

config STM32F7_QENCODER_FILTER
	bool "Enable filtering on STM32 QEncoder input"
	default y

choice
	depends on STM32F7_QENCODER_FILTER
	prompt "Input channel sampling frequency"
	default STM32F7_QENCODER_SAMPLE_FDTS_4

config STM32F7_QENCODER_SAMPLE_FDTS
	bool "fDTS"

config STM32F7_QENCODER_SAMPLE_CKINT
	bool "fCK_INT"

config STM32F7_QENCODER_SAMPLE_FDTS_2
	bool "fDTS/2"

config STM32F7_QENCODER_SAMPLE_FDTS_4
	bool "fDTS/4"

config STM32F7_QENCODER_SAMPLE_FDTS_8
	bool "fDTS/8"

config STM32F7_QENCODER_SAMPLE_FDTS_16
	bool "fDTS/16"

config STM32F7_QENCODER_SAMPLE_FDTS_32
	bool "fDTS/32"

endchoice

choice
	depends on STM32F7_QENCODER_FILTER
	prompt "Input channel event count"
	default STM32F7_QENCODER_SAMPLE_EVENT_6

config STM32F7_QENCODER_SAMPLE_EVENT_1
	depends on STM32F7_QENCODER_SAMPLE_FDTS
	bool "1"

config STM32F7_QENCODER_SAMPLE_EVENT_2
	depends on STM32F7_QENCODER_SAMPLE_CKINT
	bool "2"

config STM32F7_QENCODER_SAMPLE_EVENT_4
	depends on STM32F7_QENCODER_SAMPLE_CKINT
	bool "4"

config STM32F7_QENCODER_SAMPLE_EVENT_5
	depends on STM32F7_QENCODER_SAMPLE_FDTS_16 || STM32F7_QENCODER_SAMPLE_FDTS_32
	bool "5"

config STM32F7_QENCODER_SAMPLE_EVENT_6
	depends on !STM32F7_QENCODER_SAMPLE_FDTS && !STM32F7_QENCODER_SAMPLE_CKINT
	bool "6"

config STM32F7_QENCODER_SAMPLE_EVENT_8
	depends on !STM32F7_QENCODER_SAMPLE_FDTS
	bool "8"

endchoice

endmenu
>>>>>>> b35a1406

endif # ARCH_CHIP_STM32F7<|MERGE_RESOLUTION|>--- conflicted
+++ resolved
@@ -5278,7 +5278,6 @@
 endmenu
 endif # STM32F7_DMA2D
 
-<<<<<<< HEAD
 config STM32F7_QSPI
 	bool "QuadSPI"
 	default n
@@ -5420,7 +5419,7 @@
 		Requires also CONFIG_DEBUG_SPI_INFO.
 
 endif
-=======
+
 menu "QEncoder Driver"
 	depends on SENSORS_QENCODER
 	depends on STM32F7_TIM1 || STM32F7_TIM2 || STM32F7_TIM3 || STM32F7_TIM4 || STM32F7_TIM5 || STM32F7_TIM8
@@ -5597,6 +5596,5 @@
 endchoice
 
 endmenu
->>>>>>> b35a1406
 
 endif # ARCH_CHIP_STM32F7