/****************************************************************************
 * sched/irq/irq_initialize.c
 *
 *   Copyright (C) 2007-2008, 2010, 2018 Gregory Nutt. All rights reserved.
 *   Author: Gregory Nutt <gnutt@nuttx.org>
 *
 * Redistribution and use in source and binary forms, with or without
 * modification, are permitted provided that the following conditions
 * are met:
 *
 * 1. Redistributions of source code must retain the above copyright
 *    notice, this list of conditions and the following disclaimer.
 * 2. Redistributions in binary form must reproduce the above copyright
 *    notice, this list of conditions and the following disclaimer in
 *    the documentation and/or other materials provided with the
 *    distribution.
 * 3. Neither the name NuttX nor the names of its contributors may be
 *    used to endorse or promote products derived from this software
 *    without specific prior written permission.
 *
 * THIS SOFTWARE IS PROVIDED BY THE COPYRIGHT HOLDERS AND CONTRIBUTORS
 * "AS IS" AND ANY EXPRESS OR IMPLIED WARRANTIES, INCLUDING, BUT NOT
 * LIMITED TO, THE IMPLIED WARRANTIES OF MERCHANTABILITY AND FITNESS
 * FOR A PARTICULAR PURPOSE ARE DISCLAIMED. IN NO EVENT SHALL THE
 * COPYRIGHT OWNER OR CONTRIBUTORS BE LIABLE FOR ANY DIRECT, INDIRECT,
 * INCIDENTAL, SPECIAL, EXEMPLARY, OR CONSEQUENTIAL DAMAGES (INCLUDING,
 * BUT NOT LIMITED TO, PROCUREMENT OF SUBSTITUTE GOODS OR SERVICES; LOSS
 * OF USE, DATA, OR PROFITS; OR BUSINESS INTERRUPTION) HOWEVER CAUSED
 * AND ON ANY THEORY OF LIABILITY, WHETHER IN CONTRACT, STRICT
 * LIABILITY, OR TORT (INCLUDING NEGLIGENCE OR OTHERWISE) ARISING IN
 * ANY WAY OUT OF THE USE OF THIS SOFTWARE, EVEN IF ADVISED OF THE
 * POSSIBILITY OF SUCH DAMAGE.
 *
 ****************************************************************************/

/****************************************************************************
 * Included Files
 ****************************************************************************/

#include <nuttx/config.h>
#include <nuttx/arch.h>
#include <nuttx/irq.h>

#include "irq/irq.h"

/****************************************************************************
 * Pre-processor Definitions
 ****************************************************************************/

/* This is the number of entries in the interrupt vector table */

#ifdef CONFIG_ARCH_MINIMAL_VECTORTABLE
#  define TAB_SIZE CONFIG_ARCH_NUSER_INTERRUPTS
#else
#  define TAB_SIZE NR_IRQS
#endif

/****************************************************************************
 * Public Data
 ****************************************************************************/

/* This is the interrupt vector table */

#ifdef CONFIG_ARCH_MINIMAL_VECTORTABLE
struct irq_info_s g_irqvector[CONFIG_ARCH_NUSER_INTERRUPTS];
#else
struct irq_info_s g_irqvector[NR_IRQS];
#endif

/****************************************************************************
 * Public Functions
 ****************************************************************************/

/****************************************************************************
 * Name: irq_initialize
 *
 * Description:
 *   Configure the IRQ subsystem
 *
 ****************************************************************************/

void irq_initialize(void)
{
  int i;

  /* Point all interrupt vectors to the unexpected interrupt */

  for (i = 0; i < TAB_SIZE; i++)
    {
      g_irqvector[i].handler = irq_unexpected_isr;
#if !defined(CONFIG_NOIRQARGS)
      g_irqvector[i].arg     = NULL;
<<<<<<< HEAD
=======
#ifdef CONFIG_SCHED_IRQMONITOR
      g_irqvector[i].start   = 0;
#ifdef CONFIG_HAVE_LONG_LONG
      g_irqvector[i].count   = 0;
#else
      g_irqvector[i].mscount = 0;
      g_irqvector[i].lscount = 0;
#endif
      g_irqvector[i].time    = 0;
>>>>>>> b35a1406
#endif
    }

#ifdef CONFIG_IRQCHAIN
  /* Initialize IRQ chain support */

  irqchain_initialize();
#endif
}<|MERGE_RESOLUTION|>--- conflicted
+++ resolved
@@ -90,8 +90,7 @@
       g_irqvector[i].handler = irq_unexpected_isr;
 #if !defined(CONFIG_NOIRQARGS)
       g_irqvector[i].arg     = NULL;
-<<<<<<< HEAD
-=======
+#endif
 #ifdef CONFIG_SCHED_IRQMONITOR
       g_irqvector[i].start   = 0;
 #ifdef CONFIG_HAVE_LONG_LONG
@@ -101,7 +100,6 @@
       g_irqvector[i].lscount = 0;
 #endif
       g_irqvector[i].time    = 0;
->>>>>>> b35a1406
 #endif
     }
 
