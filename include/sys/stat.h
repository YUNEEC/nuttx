--- conflicted
+++ resolved
@@ -156,13 +156,9 @@
 
 int mkdir(FAR const char *pathname, mode_t mode);
 int mkfifo(FAR const char *pathname, mode_t mode);
-<<<<<<< HEAD
 #pragma GCC diagnostic push
 #pragma GCC diagnostic ignored "-Wshadow"
-int stat(const char *path, FAR struct stat *buf);
-=======
 int stat(FAR const char *path, FAR struct stat *buf);
->>>>>>> b35a1406
 int fstat(int fd, FAR struct stat *buf);
 #pragma GCC diagnostic pop
 #undef EXTERN
